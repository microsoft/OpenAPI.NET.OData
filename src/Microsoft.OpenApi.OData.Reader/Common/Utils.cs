// ------------------------------------------------------------
//  Copyright (c) Microsoft Corporation.  All rights reserved.
//  Licensed under the MIT License (MIT). See LICENSE in the repo root for license information.
// ------------------------------------------------------------

using System;
using System.Collections.Generic;
using System.Diagnostics;
using System.Linq;
<<<<<<< HEAD
using System.Numerics;
using System.Text.RegularExpressions;
=======
>>>>>>> c00a26b6
using Microsoft.OData.Edm;
using Microsoft.OData.Edm.Vocabularies;
using Microsoft.OpenApi.Any;
using Microsoft.OpenApi.Interfaces;
using Microsoft.OpenApi.Models;
using Microsoft.OpenApi.OData.Edm;
using Microsoft.OpenApi.OData.Vocabulary;

namespace Microsoft.OpenApi.OData.Common
{
    /// <summary>
    /// Utilities methods
    /// </summary>
    public static class Utils
    {
        /// <summary>
        /// Get the term qualified name when using the type of <typeparamref name="T"/>
        /// </summary>
        /// <typeparam name="T">The type of the term.</typeparam>
        /// <returns>The qualified name.</returns>
        public static string GetTermQualifiedName<T>()
        {
            object[] attributes = typeof(T).GetCustomAttributes(typeof(TermAttribute), false);
            if (attributes == null && attributes.Length == 0)
            {
                return null;
            }

            TermAttribute term = (TermAttribute)attributes[0];
            return term.QualifiedName;
        }

        /// <summary>
        /// Upper the first character of the string.
        /// </summary>
        /// <param name="input">The input string.</param>
        /// <returns>The changed string.</returns>
        public static string UpperFirstChar(string input)
        {
            if (input == null)
            {
                return input;
            }

            char first = char.ToUpper(input[0]);
            return first + input.Substring(1);
        }

        /// <summary>
        /// Get an unique name.
        /// </summary>
        /// <param name="input">The input string.</param>
        /// <param name="set">The input set.</param>
        /// <returns>The changed string.</returns>
        public static string GetUniqueName(string input, HashSet<string> set)
        {
            if (!set.Contains(input))
            {
                set.Add(input);
                return input;
            }

            int index = 1;
            string newInput;
            do
            {
                newInput = input + index.ToString();
                index++;
            }
            while (set.Contains(newInput));

            set.Add(newInput);
            return newInput;
        }

        /// <summary>
        /// Check the input argument whether its value is null or not.
        /// </summary>
        /// <typeparam name="T">The input value type.</typeparam>
        /// <param name="value">The input value</param>
        /// <param name="parameterName">The input parameter name.</param>
        /// <returns>The input value.</returns>
        internal static T CheckArgumentNull<T>(T value, string parameterName) where T : class
        {
            if (null == value)
            {
                throw new ArgumentNullException(parameterName);
            }

            return value;
        }

        /// <summary>
        /// Check the input string null or empty.
        /// </summary>
        /// <param name="value">The input string</param>
        /// <param name="parameterName">The input parameter name.</param>
        /// <returns>The input value.</returns>
        internal static string CheckArgumentNullOrEmpty(string value, string parameterName)
        {
            if (String.IsNullOrEmpty(value))
            {
                throw Error.ArgumentNullOrEmpty(parameterName);
            }

            return value;
        }

        /// <summary>
        /// Lowers the first character of the string.
        /// </summary>
        /// <param name="input">The input string.</param>
        /// <returns>The changed string.</returns>
        internal static string ToFirstCharacterLowerCase(this string input)
            => string.IsNullOrEmpty(input) ? input : $"{char.ToLowerInvariant(input.FirstOrDefault())}{input.Substring(1)}";

        /// <summary>
        /// Gets the navigation path.
        /// </summary>
        /// <param name="path">The <see cref="ODataPath"/>.</param>
        /// <param name="navigationPropertyName">Optional: The navigation property name.</param>
        internal static string NavigationPropertyPath(this ODataPath path, string navigationPropertyName = null)
        {
            string value = string.Join("/",
                path.Segments.OfType<ODataNavigationPropertySegment>().Select(e => e.Identifier));
            return navigationPropertyName == null ? value : $"{value}/{navigationPropertyName}";
        }

        /// <summary>
        /// Attempts to add the specified key and value to the dictionary.
        /// </summary>
        /// <typeparam name="TKey">The type of the keys in the dictionary</typeparam>
        /// <typeparam name="TValue">The type of the values in the dictionary</typeparam>
        /// <param name="dictionary">A dictionary with keys of type TKey and values of type TValue.</param>
        /// <param name="key">The key of the element to add.</param>
        /// <param name="value">The value of the element to add.</param>
        /// <returns>true when the key and value are successfully added to the dictionary; 
        /// false when the dictionary already contains the specified key, 
        /// in which case nothing gets added.</returns>
        /// <exception cref="System.ArgumentNullException">dictionary is null.</exception>
        internal static bool TryAdd<TKey, TValue>(this IDictionary<TKey, TValue> dictionary,
            TKey key, TValue value)
        {
            CheckArgumentNull(dictionary, nameof(dictionary));

            if (!dictionary.ContainsKey(key))
            {
                dictionary.Add(key, value);
                return true;
            }
            return false;
        }

        /// <summary>
        /// Adds a mapping of custom extension values against custom attribute values for a given element to the provided
        /// extensions object.
        /// </summary>
        /// <param name="extensions">The target extensions object in which the mapped extensions and custom attribute
        /// values will be added to.</param>
        /// <param name="context">The OData context.</param>
        /// <param name="element">The target element.</param>
        internal static void AddCustomAttributesToExtensions(this IDictionary<string, IOpenApiExtension> extensions, ODataContext context, IEdmElement element)
        {
            if (extensions  == null ||
                context == null ||
                element == null)
            {
                return;
            }

            Dictionary<string, string> atrributesValueMap = GetCustomXMLAttributesValueMapping(context.Model, element, context.Settings.CustomXMLAttributesMapping);

            if (atrributesValueMap?.Any() ?? false)
            {
                foreach (var item in atrributesValueMap)
                {
                    extensions.TryAdd(item.Key, new OpenApiString(item.Value));
                }
            }
        }

        /// <summary>
        /// Correlates and retrieves custom attribute values for a given element in an Edm model
        /// from a provided dictionary mapping of attribute names and extension names.
        /// </summary>
        /// <param name="model">The Edm model.</param>
        /// <param name="element">The target element.</param>
        /// <param name="customXMLAttributesMapping">The dictionary mapping of attribute names and extension names.</param>
        /// <returns>A dictionary of extension names mapped to the custom attribute values.</returns>
        private static Dictionary<string, string> GetCustomXMLAttributesValueMapping(IEdmModel model, IEdmElement element, Dictionary<string, string> customXMLAttributesMapping)
        {
            Dictionary<string, string> atrributesValueMap = new();

            if ((!customXMLAttributesMapping?.Any() ?? true) ||
                model == null ||
                element == null)
            {
                return atrributesValueMap;
            }

            foreach (var item in customXMLAttributesMapping)
            {
                string attributeName = item.Key.Split(':').Last(); // example, 'ags:IsHidden' --> 'IsHidden'
                string extensionName = item.Value;
                EdmStringConstant customXMLAttribute = model.DirectValueAnnotationsManager.GetDirectValueAnnotations(element)?
                                .Where(x => x.Name.Equals(attributeName, StringComparison.OrdinalIgnoreCase))?
                                .FirstOrDefault()?.Value as EdmStringConstant;
                string attributeValue = customXMLAttribute?.Value;

                if (!string.IsNullOrEmpty(attributeValue))
                {
                    atrributesValueMap.TryAdd(extensionName, attributeValue);
                }
            }

            return atrributesValueMap;
        }

        /// <summary>
        /// Checks whether the base type of an <see cref="IEdmStructuredType"/> is referenced as a type within the Edm model.
        /// </summary>
        /// <param name="model">The Edm model.</param>
        /// <param name="baseType">The base type of the target <see cref="IEdmStructuredType"/>.</param>
        /// <param name="structuredTypes">Optional: The IEnumerable of <see cref="IEdmStructuredType"/> to check against.</param>
        /// <param name="actions">Optional: The IEnumerable of <see cref="IEdmAction"/> to check against.</param>
        /// <returns>True if reference is found, otherwise False.</returns>
        internal static bool IsBaseTypeReferencedAsTypeInModel(
            this IEdmModel model,
            IEdmStructuredType baseType,
            IEnumerable<IEdmStructuredType> structuredTypes = null,
            IEnumerable<IEdmAction> actions = null)
        {
            string baseTypeName = baseType?.FullTypeName();
            bool isBaseTypeEntity = Constants.EntityName.Equals(baseTypeName?.Split('.').Last(), StringComparison.OrdinalIgnoreCase);

            if (!string.IsNullOrEmpty(baseTypeName) && !isBaseTypeEntity)
            {
                structuredTypes ??= model.GetAllElements()
                        .Where(static x => x.SchemaElementKind == EdmSchemaElementKind.TypeDefinition)
                        .Where(static y => !y.Name.Equals(Constants.EntityName, StringComparison.OrdinalIgnoreCase))
                        .OfType<IEdmStructuredType>();

                actions ??= model.GetAllElements()
                        .Where(static x => x.SchemaElementKind == EdmSchemaElementKind.Action)
                        .OfType<IEdmAction>();

                // Is base type referenced as a type in any property within a structured type
                bool isReferencedInStructuredType = structuredTypes
                    .Any(x => x.DeclaredProperties.Where(y => y.Type.TypeKind() == EdmTypeKind.Entity ||
                                                            y.Type.TypeKind() == EdmTypeKind.Collection ||
                                                            y.Type.TypeKind() == EdmTypeKind.Complex)
                    .Any(z => z.Type.FullName().Equals(baseTypeName, StringComparison.OrdinalIgnoreCase)));
                if (isReferencedInStructuredType) return true;

                // Is base type referenced as a type in any parameter in an action
                bool isReferencedInAction = actions.Any(x => x.Parameters.Any(x => x.Type.FullName().Equals(baseTypeName, StringComparison.OrdinalIgnoreCase)));
                if (isReferencedInAction) return true;

                // Recursively check the base type
                return model.IsBaseTypeReferencedAsTypeInModel(baseType.BaseType, structuredTypes, actions);
            }

            return false;
        }
<<<<<<< HEAD
        
        /// <summary>
        /// Strips off a prefix value from a string.
        /// </summary>
        /// <param name="value">The target string value.</param>
        /// <param name="prefix">The prefix value to strip off.</param>
        /// <returns>The value with the prefix stripped off.</returns>
        internal static string StripNamespacePrefix(this string value, string prefix)
        {
            CheckArgumentNullOrEmpty(value, nameof(value));
            CheckArgumentNullOrEmpty(prefix, nameof(prefix));

            // Trim trailing '.' for uniformity
            prefix = prefix.TrimEnd('.');

            return value.StartsWith(prefix, StringComparison.OrdinalIgnoreCase)
                ? value.Substring(prefix.Length).TrimStart('.')
                : value;
=======

        /// <summary>
        /// Gets the entity type of the target <paramref name="segment"/>.
        /// </summary>
        /// <param name="segment">The target <see cref="ODataSegment"/>.</param>
        /// <returns>The entity type of the target <paramref name="segment"/>.</returns>
        internal static IEdmEntityType EntityTypeFromPathSegment(this ODataSegment segment)
        {
            CheckArgumentNull(segment, nameof(segment));

            switch (segment)
            {
                case ODataNavigationPropertySegment navPropSegment:
                    return navPropSegment.EntityType;
                case ODataNavigationSourceSegment navSourceSegment when navSourceSegment.NavigationSource is IEdmEntitySet entitySet:
                    return entitySet.EntityType();
                case ODataNavigationSourceSegment navSourceSegment when navSourceSegment.NavigationSource is IEdmSingleton singleton:
                    return singleton.EntityType();
                case ODataKeySegment keySegment:
                    return keySegment.EntityType;
                case ODataOperationSegment:
                    return segment.EntityTypeFromOperationSegment();
                default:
                    return null;
            }
        }

        /// <summary>
        /// Gets the entity type of the <paramref name="segment"/>.
        /// </summary>
        /// <param name="segment">The target <see cref="ODataOperationSegment"/>.</param>
        /// <returns>The entity type of the target <paramref name="segment"/>.</returns>
        private static IEdmEntityType EntityTypeFromOperationSegment(this ODataSegment segment)
        {
            CheckArgumentNull(segment, nameof(segment));

            if (segment is ODataOperationSegment operationSegment &&
            operationSegment.Operation.Parameters.FirstOrDefault() is IEdmOperationParameter bindingParameter)
            {
                IEdmTypeReference bindingType = bindingParameter.Type;

                if (bindingType.IsCollection())
                {
                    bindingType = bindingType.AsCollection().ElementType();
                }

                return bindingType.AsEntity().EntityDefinition();
            }

            return null;
        }

        /// <summary>
        /// Attempts to add the specified <paramref name="path"/> and <paramref name="pathItem"/> to the <paramref name="pathItems"/> dictionary. 
        /// </summary>
        /// <param name="pathItems">The target dictionary.</param>
        /// <param name="context">The OData context</param>
        /// <param name="path">The key to be added.</param>
        /// <param name="pathItem">The value to be added.</param>
        /// <returns>true when the key and/or value are successfully added/updated to the dictionary; 
        /// false when the dictionary already contains the specified key, and nothing gets added.</returns>
        internal static bool TryAddPath(this IDictionary<string, OpenApiPathItem> pathItems,
            ODataContext context,
            ODataPath path,
            OpenApiPathItem pathItem)
        {
            CheckArgumentNull(pathItems, nameof(pathItems));
            CheckArgumentNull(context, nameof(context));
            CheckArgumentNull(path, nameof(path));
            CheckArgumentNull(pathItem, nameof(pathItem));

            OpenApiConvertSettings settings = context.Settings.Clone();
            settings.EnableKeyAsSegment = context.KeyAsSegment;

            string pathName = path.PathTemplate ?? path.GetPathItemName(settings);

            if (!pathItems.TryAdd(pathName, pathItem))
            {
                if (path.LastSegment is not ODataOperationSegment lastSegment)
                {
                    Debug.WriteLine("Duplicate path: " + pathName);
                    return false;
                }

                int secondLastSegmentIndex = 2;
                if (path.Count < secondLastSegmentIndex)
                {
                    Debug.WriteLine($"Invalid path. Operation not bound to any entity. Path: {pathName}");
                    return false;
                }

                ODataSegment lastSecondSegment = path.Segments.ElementAt(path.Count - secondLastSegmentIndex);
                IEdmEntityType boundEntityType = lastSecondSegment?.EntityTypeFromPathSegment();

                IEdmEntityType operationEntityType = lastSegment.EntityTypeFromOperationSegment();
                IEnumerable<IEdmStructuredType> derivedTypes = (operationEntityType != null)
                    ? context.Model.FindAllDerivedTypes(operationEntityType)
                    : null;

                if (derivedTypes?.Any() ?? false)
                {
                    if (boundEntityType != null && !derivedTypes.Contains(boundEntityType))
                    {
                        Debug.WriteLine($"Duplicate paths present but entity type of binding parameter '{operationEntityType}' " +
                                        $"is not the base type of the bound entity type '{boundEntityType}'. Path: {pathName}");
                    }
                    return false;
                }
                else
                {
                    // Function bound to a derived type; what was added before was a function bound to a base type,
                    // update the existing dictionary entry.
                    pathItems[pathName] = pathItem;
                }
            }
            
            return true;
>>>>>>> c00a26b6
        }
    }
}<|MERGE_RESOLUTION|>--- conflicted
+++ resolved
@@ -7,11 +7,8 @@
 using System.Collections.Generic;
 using System.Diagnostics;
 using System.Linq;
-<<<<<<< HEAD
 using System.Numerics;
 using System.Text.RegularExpressions;
-=======
->>>>>>> c00a26b6
 using Microsoft.OData.Edm;
 using Microsoft.OData.Edm.Vocabularies;
 using Microsoft.OpenApi.Any;
@@ -276,26 +273,6 @@
 
             return false;
         }
-<<<<<<< HEAD
-        
-        /// <summary>
-        /// Strips off a prefix value from a string.
-        /// </summary>
-        /// <param name="value">The target string value.</param>
-        /// <param name="prefix">The prefix value to strip off.</param>
-        /// <returns>The value with the prefix stripped off.</returns>
-        internal static string StripNamespacePrefix(this string value, string prefix)
-        {
-            CheckArgumentNullOrEmpty(value, nameof(value));
-            CheckArgumentNullOrEmpty(prefix, nameof(prefix));
-
-            // Trim trailing '.' for uniformity
-            prefix = prefix.TrimEnd('.');
-
-            return value.StartsWith(prefix, StringComparison.OrdinalIgnoreCase)
-                ? value.Substring(prefix.Length).TrimStart('.')
-                : value;
-=======
 
         /// <summary>
         /// Gets the entity type of the target <paramref name="segment"/>.
@@ -413,7 +390,25 @@
             }
             
             return true;
->>>>>>> c00a26b6
+        }
+        
+        /// <summary>
+        /// Strips off a prefix value from a string.
+        /// </summary>
+        /// <param name="value">The target string value.</param>
+        /// <param name="prefix">The prefix value to strip off.</param>
+        /// <returns>The value with the prefix stripped off.</returns>
+        internal static string StripNamespacePrefix(this string value, string prefix)
+        {
+            CheckArgumentNullOrEmpty(value, nameof(value));
+            CheckArgumentNullOrEmpty(prefix, nameof(prefix));
+
+            // Trim trailing '.' for uniformity
+            prefix = prefix.TrimEnd('.');
+
+            return value.StartsWith(prefix, StringComparison.OrdinalIgnoreCase)
+                ? value.Substring(prefix.Length).TrimStart('.')
+                : value;
         }
     }
 }