﻿// ------------------------------------------------------------
//  Copyright (c) Microsoft Corporation.  All rights reserved.
//  Licensed under the MIT License (MIT). See LICENSE in the repo root for license information.
// ------------------------------------------------------------

using System;
using System.Collections.Generic;
using System.Diagnostics;
using Microsoft.OData.Edm;
using Microsoft.OpenApi.Any;
using Microsoft.OpenApi.OData.Properties;
using Microsoft.OpenApi.Models;
using Microsoft.OpenApi.OData.Edm;
using Microsoft.OpenApi.OData.Common;
using Microsoft.OpenApi.Exceptions;
using System.Linq;
using Microsoft.OpenApi.Interfaces;
using Microsoft.OpenApi.OData.OpenApiExtensions;

namespace Microsoft.OpenApi.OData.Generator
{
    /// <summary>
    /// Extension methods to create <see cref="OpenApiSchema"/> by <see cref="IEdmModel"/>.
    /// </summary>
    internal static class OpenApiSchemaGenerator
    {
        /// <summary>
        /// Create the dictionary of <see cref="OpenApiSchema"/> object.
        /// The name of each pair is the namespace-qualified name of the type. It uses the namespace instead of the alias.
        /// The value of each pair is a <see cref="OpenApiSchema"/>.
        /// </summary>
        /// <param name="context">The OData to Open API context.</param>
        /// <returns>The string/schema dictionary.</returns>
        public static IDictionary<string, OpenApiSchema> CreateSchemas(this ODataContext context)
        {
            Utils.CheckArgumentNull(context, nameof(context));

            IDictionary<string, OpenApiSchema> schemas = new Dictionary<string, OpenApiSchema>();

            // Each entity type, complex type, enumeration type, and type definition directly
            // or indirectly used in the paths field is represented as a name / value pair of the schemas map.
            // Ideally this would be driven off the types used in the paths, but in practice, it is simply
            // all of the types present in the model.
            IEnumerable<IEdmSchemaElement> elements = context.Model.GetAllElements();

            foreach (var element in elements)
            {
                switch (element.SchemaElementKind)
                {
                    case EdmSchemaElementKind.TypeDefinition: // Type definition
                        {
                            IEdmType reference = (IEdmType)element;
                            var fullTypeName = reference.FullTypeName();
                            if(reference is IEdmComplexType &&
                                fullTypeName.Split(new char[] {'.'}, StringSplitOptions.RemoveEmptyEntries)
                                            .Last()
                                            .Equals(context.Settings.InnerErrorComplexTypeName, StringComparison.Ordinal))
                                continue;
                            
                            schemas.Add(fullTypeName, context.CreateSchemaTypeSchema(reference));
                        }
                        break;
                }
            }

            // append the Edm.Spatial
            foreach(var schema in context.CreateSpatialSchemas())
            {
                schemas[schema.Key] = schema.Value;
            }

            // append the OData errors
            foreach(var schema in context.CreateODataErrorSchemas())
            {
                schemas[schema.Key] = schema.Value;
            }

            if(context.Settings.EnableDollarCountPath)
                schemas[Constants.DollarCountSchemaName] = new OpenApiSchema {
                    Type = "integer",
                    Format = "int32"
                };

            schemas = schemas.Concat(context.GetAllCollectionEntityTypes()
                                        .Select(x => new KeyValuePair<string, OpenApiSchema>(
                                                            $"{(x is IEdmEntityType eType ? eType.FullName() : x.FullTypeName())}{Constants.CollectionSchemaSuffix}",
                                                            CreateCollectionSchema(context, x)))
                                        .Where(x => !schemas.ContainsKey(x.Key)))
                            .Concat(context.GetAllCollectionComplexTypes()
                                        .Select(x => new KeyValuePair<string, OpenApiSchema>(
                                                            $"{x.FullTypeName()}{Constants.CollectionSchemaSuffix}",
                                                            CreateCollectionSchema(context, x)))
                                        .Where(x => !schemas.ContainsKey(x.Key)))
                            .ToDictionary(x => x.Key, x => x.Value);
            
            if(context.HasAnyNonContainedCollections())                                        
            {
                schemas[$"String{Constants.CollectionSchemaSuffix}"] = CreateCollectionSchema(context, new OpenApiSchema { Type = Constants.StringType }, Constants.StringType);
            }

            schemas[Constants.ReferenceUpdateSchemaName] = new()
            {
                Type = Constants.ObjectType,
                Properties = new Dictionary<string, OpenApiSchema>
                    {
                        {Constants.OdataId, new OpenApiSchema { Type = Constants.StringType, Nullable = false }},
                        {Constants.OdataType, new OpenApiSchema { Type = Constants.StringType, Nullable = true }},
                    }
            };

            schemas[Constants.ReferenceCreateSchemaName] = new()
            {
                Type = Constants.ObjectType,
                Properties = new Dictionary<string, OpenApiSchema>
                {
                    {Constants.OdataId, new OpenApiSchema { Type = Constants.StringType, Nullable = false }}
                },
                AdditionalProperties = new OpenApiSchema { Type = Constants.ObjectType }
            };

<<<<<<< HEAD
            schemas[Constants.ReferenceNumericName] = new()
            {
                Enum = new List<IOpenApiAny>
                {
                    new OpenApiString("-INF"),
                    new OpenApiString("INF"),
                    new OpenApiString("NaN")
                }
            };
=======
            // @odata.nextLink + @odata.count
            if (context.Settings.EnablePagination || context.Settings.EnableCount)
            {
                schemas[Constants.BaseCollectionPaginationCountResponse] = new()
                {
                    Title = "Base collection pagination and count responses",
                    Type = Constants.ObjectType,                   
                };
                if (context.Settings.EnableCount) schemas[Constants.BaseCollectionPaginationCountResponse].Properties.Add(ODataConstants.OdataCount);
     if (context.Settings.EnablePagination) schemas[Constants.BaseCollectionPaginationCountResponse].Properties.Add(ODataConstants.OdataNextLink);
            }
>>>>>>> a1e77a71

            return schemas;
        }
        internal static bool HasAnyNonContainedCollections(this ODataContext context)
        {
            return context.Model
                    .SchemaElements
                    .OfType<IEdmStructuredType>()
                    .SelectMany(x => x.NavigationProperties())
                    .Any(x => x.TargetMultiplicity() == EdmMultiplicity.Many && !x.ContainsTarget);
        }
        internal static IEnumerable<IEdmComplexType> GetAllCollectionComplexTypes(this ODataContext context)
        {
            return context.Model
                        .SchemaElements
                        .OfType<IEdmStructuredType>()
                        .SelectMany(x => x.StructuralProperties())
                        .Where(x => x.Type.IsCollection())
                        .Select(x => x.Type.Definition.AsElementType())
                        .OfType<IEdmComplexType>()
                        .Distinct()
                        .ToList();
        }
        internal static IEnumerable<IEdmStructuredType> GetAllCollectionEntityTypes(this ODataContext context)
        {
            var collectionEntityTypes = new HashSet<IEdmStructuredType>(
                                                (context.EntityContainer?
                                                    .EntitySets()
                                                    .Select(x => x.EntityType()) ??
                                                Enumerable.Empty<IEdmStructuredType>())
                                                .Union(context.Model
                                                                .SchemaElements
                                                                .OfType<IEdmStructuredType>()
                                                                .SelectMany(x => x.NavigationProperties())
                                                                .Where(x => x.TargetMultiplicity() == EdmMultiplicity.Many)
                                                                .Select(x => x.Type.ToStructuredType()))
                                                .Distinct()); // we could include actions and functions but actions are not pageable by nature (OData.NextLink) and functions might have specific annotations (deltalink)
            var derivedCollectionTypes = collectionEntityTypes.SelectMany(x => context.Model.FindAllDerivedTypes(x).OfType<IEdmStructuredType>())
                                                                .Where(x => !collectionEntityTypes.Contains(x))
                                                                .Distinct()
                                                                .ToArray();
            return collectionEntityTypes.Union(derivedCollectionTypes);
        }

        private static OpenApiSchema CreateCollectionSchema(ODataContext context, IEdmStructuredType structuredType)
        {
            OpenApiSchema schema = null;
            var entityType = structuredType as IEdmEntityType;

            if (context.Settings.EnableDerivedTypesReferencesForResponses && entityType != null)
            {
                schema = EdmModelHelper.GetDerivedTypesReferenceSchema(entityType, context.Model);
            }

            if (schema == null)
            {
                schema = new OpenApiSchema
                {
                    UnresolvedReference = true,
                    Reference = new OpenApiReference
                    {
                        Type = ReferenceType.Schema,
                        Id = entityType?.FullName() ?? structuredType.FullTypeName()
                    }
                };
            }
            return CreateCollectionSchema(context, schema, entityType?.Name ?? structuredType.FullTypeName());
        }
        private static OpenApiSchema CreateCollectionSchema(ODataContext context, OpenApiSchema schema, string typeName)
        {
            var properties = new Dictionary<string, OpenApiSchema>
            {
                {
                    "value",
                    new OpenApiSchema
                    {
                        Type = "array",
                        Items = schema
                    }
                }
            };

            OpenApiSchema baseSchema = new()
            {
                Type = Constants.ObjectType,
                Properties = properties
            };


            // @odata.nextLink + @odata.count
            OpenApiSchema paginationCountSchema = new()
            {
                UnresolvedReference = true,
                Reference = new OpenApiReference
                {
                    Type = ReferenceType.Schema,
                    Id = Constants.BaseCollectionPaginationCountResponse
                }
            };

            OpenApiSchema colSchema;
            if (context.Settings.EnablePagination || context.Settings.EnableCount)
            {
                colSchema = new OpenApiSchema
                {
                    AllOf = new List<OpenApiSchema>
                    {
                        paginationCountSchema,
                        baseSchema
                    }
                };
            }
            else
            {
                colSchema = baseSchema;
            }

            colSchema.Title = $"Collection of {typeName}";
            colSchema.Type = Constants.ObjectType;
            return colSchema;
        }

        /// <summary>
        /// Create a <see cref="OpenApiSchema"/> for a <see cref="IEdmEnumType"/>.
        /// An enumeration type is represented as a Schema Object of type string containing the OpenAPI Specification enum keyword.
        /// Its value is an array that contains a string with the member name for each enumeration member.
        /// </summary>
        /// <param name="context">The OData context.</param>
        /// <param name="enumType">The Edm enum type.</param>
        /// <returns>The created <see cref="OpenApiSchema"/>.</returns>
        public static OpenApiSchema CreateEnumTypeSchema(this ODataContext context, IEdmEnumType enumType)
        {
            Utils.CheckArgumentNull(context, nameof(context));
            Utils.CheckArgumentNull(enumType, nameof(enumType));

            OpenApiSchema schema = new()
            {
                // An enumeration type is represented as a Schema Object of type string
                Type = Constants.StringType,

                // containing the OpenAPI Specification enum keyword.
                Enum = new List<IOpenApiAny>(),

                // It optionally can contain the field description,
                // whose value is the value of the unqualified annotation Core.Description of the enumeration type.
                Description = context.Model.GetDescriptionAnnotation(enumType)
            };
            var extension = (context.Settings.OpenApiSpecVersion == OpenApiSpecVersion.OpenApi2_0 ||
                            context.Settings.OpenApiSpecVersion == OpenApiSpecVersion.OpenApi3_0 ) &&
                            context.Settings.AddEnumDescriptionExtension ? 
                                new OpenApiEnumValuesDescriptionExtension {
                                    EnumName = enumType.Name,
                                } : 
                                null;

            // Enum value is an array that contains a string with the member name for each enumeration member.
            foreach (IEdmEnumMember member in enumType.Members)
            {
                schema.Enum.Add(new OpenApiString(member.Name));
                AddEnumDescription(member, extension, context);
            }

            if(extension?.ValuesDescriptions.Any() ?? false)
                schema.Extensions.Add(extension.Name, extension);
            schema.Title = enumType.Name;
            return schema;
        }
        private static void AddEnumDescription(IEdmEnumMember member, OpenApiEnumValuesDescriptionExtension target, ODataContext context)
        {
            if (target == null)
                return;
            
            var enumDescription = context.Model.GetDescriptionAnnotation(member);
            if(!string.IsNullOrEmpty(enumDescription))
                target.ValuesDescriptions.Add(new EnumDescription
                {
                    Name = member.Name,
                    Value = member.Name,
                    Description = enumDescription
                });
        }

        /// <summary>
        /// Create a <see cref="OpenApiSchema"/> for a <see cref="IEdmStructuredType"/>.
        /// </summary>
        /// <param name="context">The OData context.</param>
        /// <param name="structuredType">The Edm structured type.</param>
        /// <returns>The created <see cref="OpenApiSchema"/>.</returns>
        public static OpenApiSchema CreateStructuredTypeSchema(this ODataContext context, IEdmStructuredType structuredType)
        {
            Utils.CheckArgumentNull(context, nameof(context));
            Utils.CheckArgumentNull(structuredType, nameof(structuredType));

            return context.CreateStructuredTypeSchema(structuredType, true, true);
        }

        /// <summary>
        /// Create a <see cref="OpenApiSchema"/> for a <see cref="IEdmProperty"/>.
        /// Each structural property and navigation property is represented as a name/value pair of the
        /// standard OpenAPI properties object. The name is the property name,
        /// the value is a Schema Object describing the allowed values of the property.
        /// </summary>
        /// <param name="context">The OData context.</param>
        /// <param name="property">The Edm property.</param>
        /// <returns>The created <see cref="OpenApiSchema"/>.</returns>
        public static OpenApiSchema CreatePropertySchema(this ODataContext context, IEdmProperty property)
        {
            Utils.CheckArgumentNull(context, nameof(context));
            Utils.CheckArgumentNull(property, nameof(property));

            OpenApiSchema schema = context.CreateEdmTypeSchema(property.Type);

            switch (property.PropertyKind)
            {
                case EdmPropertyKind.Structural:
                    IEdmStructuralProperty structuralProperty = (IEdmStructuralProperty)property;
                    schema.Default = CreateDefault(structuralProperty);
                    break;
            }

            // The Schema Object for a property optionally can contain the field description,
            // whose value is the value of the unqualified annotation Core.Description of the property.
            schema.Description = context.Model.GetDescriptionAnnotation(property);

            return schema;
        }

        /// <summary>
        /// Create a map of string/<see cref="OpenApiSchema"/> map for a <see cref="IEdmStructuredType"/>'s all properties.
        /// </summary>
        /// <param name="context">The OData context.</param>
        /// <param name="structuredType">The Edm structured type.</param>
        /// <returns>The created map of <see cref="OpenApiSchema"/>.</returns>
        public static IDictionary<string, OpenApiSchema> CreateStructuredTypePropertiesSchema(this ODataContext context, IEdmStructuredType structuredType)
        {
            Utils.CheckArgumentNull(context, nameof(context));
            Utils.CheckArgumentNull(structuredType, nameof(structuredType));

            // The name is the property name, the value is a Schema Object describing the allowed values of the property.
            IDictionary<string, OpenApiSchema> properties = new Dictionary<string, OpenApiSchema>();

            // structure properties
            foreach (var property in structuredType.DeclaredStructuralProperties())
            {
                OpenApiSchema propertySchema = context.CreatePropertySchema(property);
                propertySchema.Description = context.Model.GetDescriptionAnnotation(property);
                propertySchema.Extensions.AddCustomAtributesToExtensions(context, property);
                properties.Add(property.Name, propertySchema);
            }

            // navigation properties
            foreach (var property in structuredType.DeclaredNavigationProperties())
            {
                OpenApiSchema propertySchema = context.CreateEdmTypeSchema(property.Type);
                propertySchema.Description = context.Model.GetDescriptionAnnotation(property);
                propertySchema.Extensions.AddCustomAtributesToExtensions(context, property);
                properties.Add(property.Name, propertySchema);
            }

            return properties;
        }

        public static OpenApiSchema CreateSchemaTypeDefinitionSchema(this ODataContext context, IEdmTypeDefinition typeDefinition)
        {
            return context.CreateSchema(typeDefinition.UnderlyingType);
        }

        internal static OpenApiSchema CreateSchemaTypeSchema(this ODataContext context, IEdmType edmType)
        {
            Debug.Assert(context != null);
            Debug.Assert(edmType != null);

            switch (edmType.TypeKind)
            {
                case EdmTypeKind.Complex: // complex type
                case EdmTypeKind.Entity: // entity type
                    return context.CreateStructuredTypeSchema((IEdmStructuredType)edmType, true, true);

                case EdmTypeKind.Enum: // enum type
                    return context.CreateEnumTypeSchema((IEdmEnumType)edmType);

                case EdmTypeKind.TypeDefinition: // type definition
                    return context.CreateSchemaTypeDefinitionSchema((IEdmTypeDefinition)edmType);

                case EdmTypeKind.None:
                default:
                    throw Error.NotSupported(String.Format(SRResource.NotSupportedEdmTypeKind, edmType.TypeKind));
            }
        }

        private static OpenApiSchema CreateStructuredTypeSchema(this ODataContext context, IEdmStructuredType structuredType, bool processBase, bool processExample,
            IEnumerable<IEdmStructuredType> derivedTypes = null)
        {
            Debug.Assert(context != null);
            Debug.Assert(structuredType != null);

            IOpenApiAny example = null;
            if (context.Settings.ShowSchemaExamples)
            {
                example = CreateStructuredTypePropertiesExample(context, structuredType);
            }

            if (context.Settings.EnableDiscriminatorValue && derivedTypes == null)
            {
                derivedTypes = context.Model.FindAllDerivedTypes(structuredType);
            }

            if (processBase && structuredType.BaseType != null)
            {
                // The x-ms-discriminator-value extension is added to structured types which are derived types.
                Dictionary<string, IOpenApiExtension> extension = null;
                if (context.Settings.EnableDiscriminatorValue && !derivedTypes.Any())
                {
                    extension = new Dictionary<string, IOpenApiExtension>
                    {
                        { Constants.xMsDiscriminatorValue, new OpenApiString("#" + structuredType.FullTypeName()) }
                    };
                }

                // A structured type with a base type is represented as a Schema Object
                // that contains the keyword allOf whose value is an array with two items:
                return new OpenApiSchema
                {
                    Extensions = extension,

                    AllOf = new List<OpenApiSchema>
                    {
                        // 1. a JSON Reference to the Schema Object of the base type
                        new OpenApiSchema
                        {
                            UnresolvedReference = true,
                            Reference = new OpenApiReference
                            {
                                Type = ReferenceType.Schema,
                                Id = structuredType.BaseType.FullTypeName()
                            }
                        },

                        // 2. a Schema Object describing the derived type
                        context.CreateStructuredTypeSchema(structuredType, false, false, derivedTypes)
                    },

                    AnyOf = null,
                    OneOf = null,
                    Properties = null,
                    Example = example
                };
            }
            else
            {
                // The discriminator object is added to structured types which have derived types.
                OpenApiDiscriminator discriminator = null;
                if (context.Settings.EnableDiscriminatorValue && derivedTypes.Any())
                {
                    Dictionary<string, string> mapping = derivedTypes
                        .ToDictionary(x => $"#{x.FullTypeName()}", x => new OpenApiSchema
                        {
                            Reference = new OpenApiReference
                            {
                                Type = ReferenceType.Schema,
                                Id = x.FullTypeName()
                            }
                        }.Reference.ReferenceV3);

                    discriminator = new OpenApiDiscriminator
                    {
                        PropertyName = Constants.OdataType,
                        Mapping = mapping
                    };
                }

                // A structured type without a base type is represented as a Schema Object of type object
                OpenApiSchema schema = new()
                {
                    Title = (structuredType as IEdmSchemaElement)?.Name,

                    Type = Constants.ObjectType,

                    Discriminator = discriminator,

                    // Each structural property and navigation property is represented
                    // as a name/value pair of the standard OpenAPI properties object.
                    Properties = context.CreateStructuredTypePropertiesSchema(structuredType),

                    // make others null
                    AllOf = null,
                    OneOf = null,
                    AnyOf = null
                };

                if (context.Settings.EnableDiscriminatorValue)
                {
                    if (!schema.Properties.TryAdd(Constants.OdataType, new OpenApiSchema()
                    {
                        Type = Constants.StringType,
                        Default = new OpenApiString("#" + structuredType.FullTypeName()),
                    }))
                    {
                        throw new InvalidOperationException(
                            $"Property {Constants.OdataType} is already present in schema {structuredType.FullTypeName()}; verify CSDL.");
                    }
                    schema.Required.Add(Constants.OdataType);
                }                

                // It optionally can contain the field description,
                // whose value is the value of the unqualified annotation Core.Description of the structured type.
                if (structuredType.TypeKind == EdmTypeKind.Complex)
                {
                    IEdmComplexType complex = (IEdmComplexType)structuredType;
                    schema.Description = context.Model.GetDescriptionAnnotation(complex);
                }
                else if (structuredType.TypeKind == EdmTypeKind.Entity)
                {
                    IEdmEntityType entity = (IEdmEntityType)structuredType;
                    schema.Description = context.Model.GetDescriptionAnnotation(entity);
                }

                if (processExample)
                {
                    schema.Example = example;
                }

                return schema;
            }
        }

        private static IOpenApiAny CreateStructuredTypePropertiesExample(ODataContext context, IEdmStructuredType structuredType)
        {
            OpenApiObject example = new OpenApiObject();

            IEdmEntityType entityType = structuredType as IEdmEntityType;

            // properties
            foreach (var property in structuredType.Properties())
            {
               // IOpenApiAny item;
                IEdmTypeReference propertyType = property.Type;

                IOpenApiAny item = GetTypeNameForExample(context, propertyType);

                EdmTypeKind typeKind = propertyType.TypeKind();
                if (typeKind == EdmTypeKind.Primitive && item is OpenApiString)
                {
                    OpenApiString stringAny = item as OpenApiString;
                    string value = stringAny.Value;
                    if (entityType != null && entityType.Key().Any(k => k.Name == property.Name))
                    {
                        value += " (identifier)";
                    }
                    if (propertyType.IsDateTimeOffset() || propertyType.IsDate() || propertyType.IsTimeOfDay())
                    {
                        value += " (timestamp)";
                    }
                    item = new OpenApiString(value);
                }

                example.Add(property.Name, item);
            }

            return example;
        }

        private static IOpenApiAny GetTypeNameForExample(ODataContext context, IEdmTypeReference edmTypeReference)
        {
            switch (edmTypeReference.TypeKind())
            {
                case EdmTypeKind.Primitive:
                    IEdmPrimitiveType primitiveType = edmTypeReference.AsPrimitive().PrimitiveDefinition();
                    OpenApiSchema schema = context.CreateSchema(primitiveType);

                    if (edmTypeReference.IsBoolean())
                    {
                        return new OpenApiBoolean(true);
                    }
                    else
                    {
                        if (schema.Reference != null)
                        {
                            return new OpenApiString(schema.Reference.Id);
                        }
                        else
                        {
                            return new OpenApiString(schema.Type ??
                                (schema.AnyOf ?? Enumerable.Empty<OpenApiSchema>())
                                .Union(schema.AllOf ?? Enumerable.Empty<OpenApiSchema>())
                                .Union(schema.OneOf ?? Enumerable.Empty<OpenApiSchema>())
                                .FirstOrDefault(static x => !string.IsNullOrEmpty(x.Format))?.Format ?? schema.Format);
                        }
                    }

                case EdmTypeKind.Entity:
                case EdmTypeKind.Complex:
                case EdmTypeKind.Enum:
                    OpenApiObject obj = new OpenApiObject();
                    obj[Constants.OdataType] = new OpenApiString(edmTypeReference.FullName());
                    return obj;

                case EdmTypeKind.Collection:
                    OpenApiArray array = new OpenApiArray();
                    IEdmTypeReference elementType = edmTypeReference.AsCollection().ElementType();
                    array.Add(GetTypeNameForExample(context, elementType));
                    return array;

                case EdmTypeKind.Untyped:
                case EdmTypeKind.TypeDefinition:
                case EdmTypeKind.EntityReference:
                default:
                    throw new OpenApiException("Not support for the type kind " + edmTypeReference.TypeKind());
            }
        }

        private static IOpenApiAny CreateDefault(this IEdmStructuralProperty property)
        {
            if (property == null ||
                property.DefaultValueString == null)
            {
                return null;
            }

            if (property.Type.IsEnum())
            {
                return new OpenApiString(property.DefaultValueString);
            }

            if (!property.Type.IsPrimitive())
            {
                return null;
            }

            IEdmPrimitiveTypeReference primitiveTypeReference = property.Type.AsPrimitive();
            switch (primitiveTypeReference.PrimitiveKind())
            {
                case EdmPrimitiveTypeKind.Boolean:
                    {
                        bool result;
                        if (Boolean.TryParse(property.DefaultValueString, out result))
                        {
                            return new OpenApiBoolean(result);
                        }
                    }
                    break;

                case EdmPrimitiveTypeKind.Int16:
                case EdmPrimitiveTypeKind.Int32:
                    {
                        int result;
                        if (Int32.TryParse(property.DefaultValueString, out result))
                        {
                            return new OpenApiInteger(result);
                        }
                    }
                    break;

                case EdmPrimitiveTypeKind.Int64:
                    break;

                // The type 'System.Double' is not supported in Open API document.
                case EdmPrimitiveTypeKind.Double:
                    /*
                    {
                        double result;
                        if (Double.TryParse(property.DefaultValueString, out result))
                        {
                            return new OpenApiDouble((float)result);
                        }
                    }*/
                    break;
            }

            return new OpenApiString(property.DefaultValueString);
        }
    }
}<|MERGE_RESOLUTION|>--- conflicted
+++ resolved
@@ -118,7 +118,6 @@
                 AdditionalProperties = new OpenApiSchema { Type = Constants.ObjectType }
             };
 
-<<<<<<< HEAD
             schemas[Constants.ReferenceNumericName] = new()
             {
                 Enum = new List<IOpenApiAny>
@@ -128,7 +127,7 @@
                     new OpenApiString("NaN")
                 }
             };
-=======
+
             // @odata.nextLink + @odata.count
             if (context.Settings.EnablePagination || context.Settings.EnableCount)
             {
@@ -140,7 +139,6 @@
                 if (context.Settings.EnableCount) schemas[Constants.BaseCollectionPaginationCountResponse].Properties.Add(ODataConstants.OdataCount);
      if (context.Settings.EnablePagination) schemas[Constants.BaseCollectionPaginationCountResponse].Properties.Add(ODataConstants.OdataNextLink);
             }
->>>>>>> a1e77a71
 
             return schemas;
         }
