--- conflicted
+++ resolved
@@ -22,11 +22,8 @@
     <RepositoryUrl>https://github.com/Microsoft/OpenAPI.NET.OData</RepositoryUrl>
     <PackageReleaseNotes>
 - Update key path parameter descriptions #309
-<<<<<<< HEAD
+- Skips adding a $count path if a similar count() function path exists #347
 - Removes base namespace identifier from operation segments #348
-=======
-- Skips adding a $count path if a similar count() function path exists #347
->>>>>>> 07f0d2eb
     </PackageReleaseNotes>
     <AssemblyName>Microsoft.OpenApi.OData.Reader</AssemblyName>
     <AssemblyOriginatorKeyFile>..\..\tool\Microsoft.OpenApi.OData.snk</AssemblyOriginatorKeyFile>
