--- conflicted
+++ resolved
@@ -23,11 +23,8 @@
     <PackageReleaseNotes>
 - Update key path parameter descriptions #309
 - Skips adding a $count path if a similar count() function path exists #347
-<<<<<<< HEAD
+- Checks whether path exists before adding it to the paths dictionary #343
 - Removes base namespace identifier from operation segments #348
-=======
-- Checks whether path exists before adding it to the paths dictionary #343
->>>>>>> c00a26b6
     </PackageReleaseNotes>
     <AssemblyName>Microsoft.OpenApi.OData.Reader</AssemblyName>
     <AssemblyOriginatorKeyFile>..\..\tool\Microsoft.OpenApi.OData.snk</AssemblyOriginatorKeyFile>
