--- conflicted
+++ resolved
@@ -15,21 +15,14 @@
     <TargetFrameworks>netstandard2.0</TargetFrameworks>
     <PackageId>Microsoft.OpenApi.OData</PackageId>
     <SignAssembly>true</SignAssembly>
-<<<<<<< HEAD
-    <Version>1.2.0</Version>
-=======
-    <Version>1.2.0-preview1</Version>
->>>>>>> 9ccac16f
+    <Version>1.2.0-preview2</Version>
     <Description>This package contains the codes you need to convert OData CSDL to Open API Document of Model.</Description>
     <Copyright>© Microsoft Corporation. All rights reserved.</Copyright>
     <PackageTags>Microsoft OpenApi OData EDM</PackageTags>
     <RepositoryUrl>https://github.com/Microsoft/OpenAPI.NET.OData</RepositoryUrl>
     <PackageReleaseNotes>
-<<<<<<< HEAD
+- Use convert setting to toggle between referencing @odata.count and @odata.nextLink #282
 - Fixes URL Path parameters of type datetime generated as strings with quotes #262
-=======
-- Use convert setting to toggle between referencing @odata.count and @odata.nextLink #282
->>>>>>> 9ccac16f
     </PackageReleaseNotes>
     <AssemblyName>Microsoft.OpenApi.OData.Reader</AssemblyName>
     <AssemblyOriginatorKeyFile>..\..\tool\Microsoft.OpenApi.OData.snk</AssemblyOriginatorKeyFile>
