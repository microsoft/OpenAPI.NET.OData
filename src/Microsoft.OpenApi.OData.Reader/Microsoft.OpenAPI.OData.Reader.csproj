--- conflicted
+++ resolved
@@ -23,12 +23,9 @@
     <PackageReleaseNotes>
 - Fixes reading restriction annotations for entity types defining navigation properties #220
 - Enables configuring appending bound operations on derived types #221
-<<<<<<< HEAD
+- Add error ranges for OData actions when ErrorResponsesAsDefault is set to false #218
 - Fixes missing bound operations on some navigation property paths #201
 - Provides support for using success status code range 2XX #153
-=======
-- Add error ranges for OData actions when ErrorResponsesAsDefault is set to false #218
->>>>>>> fba1c333
     </PackageReleaseNotes>
     <AssemblyName>Microsoft.OpenApi.OData.Reader</AssemblyName>
     <AssemblyOriginatorKeyFile>..\..\tool\Microsoft.OpenApi.OData.snk</AssemblyOriginatorKeyFile>
