--- conflicted
+++ resolved
@@ -25,11 +25,8 @@
 - Skips adding a $count path if a similar count() function path exists #347
 - Checks whether path exists before adding it to the paths dictionary #343
 - Strips namespace prefix from operation segments and aliases type cast segments #348
-<<<<<<< HEAD
+- Return response status code 2XX for PUT operations of stream properties when UseSuccessStatusCodeRange is enabled #310
 - Adds $value segment to paths with entity types with base types with HasStream=true #314
-=======
-- Return response status code 2XX for PUT operations of stream properties when UseSuccessStatusCodeRange is enabled #310
->>>>>>> feae089a
     </PackageReleaseNotes>
     <AssemblyName>Microsoft.OpenApi.OData.Reader</AssemblyName>
     <AssemblyOriginatorKeyFile>..\..\tool\Microsoft.OpenApi.OData.snk</AssemblyOriginatorKeyFile>
