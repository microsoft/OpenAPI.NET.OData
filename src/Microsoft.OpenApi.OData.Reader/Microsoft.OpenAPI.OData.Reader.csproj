<Project Sdk="Microsoft.NET.Sdk">

  <PropertyGroup>
    <AssemblyName>Microsoft.OpenApi.OData.Reader</AssemblyName>
    <LangVersion>Latest</LangVersion>
    <GeneratePackageOnBuild>true</GeneratePackageOnBuild>
    <PackageIcon>icon.png</PackageIcon>
    <PackageProjectUrl>https://github.com/Microsoft/OpenAPI.NET.OData</PackageProjectUrl>
    <PackageLicenseExpression>MIT</PackageLicenseExpression>
    <PackageRequireLicenseAcceptance>true</PackageRequireLicenseAcceptance>
    <Authors>Microsoft</Authors>
    <Company>Microsoft</Company>
    <Title>Microsoft Open API OData Reader</Title>
    <RootNamespace>Microsoft.OpenApi.OData</RootNamespace>
    <TargetFrameworks>netstandard2.0</TargetFrameworks>
    <PackageId>Microsoft.OpenApi.OData</PackageId>
    <SignAssembly>true</SignAssembly>
<<<<<<< HEAD
    <Version>1.3.0</Version>
=======
    <Version>1.3.0-preview2</Version>
>>>>>>> 7f03bdb5
    <Description>This package contains the codes you need to convert OData CSDL to Open API Document of Model.</Description>
    <Copyright>© Microsoft Corporation. All rights reserved.</Copyright>
    <PackageTags>Microsoft OpenApi OData EDM</PackageTags>
    <RepositoryUrl>https://github.com/Microsoft/OpenAPI.NET.OData</RepositoryUrl>
    <PackageReleaseNotes>
<<<<<<< HEAD
- Resolves operationId and tag names for OData cast paths #324
=======
- Update key path parameter descriptions #309
- Skips adding a $count path if a similar count() function path exists #347
- Checks whether path exists before adding it to the paths dictionary #343
- Strips namespace prefix from operation segments and aliases type cast segments #348
>>>>>>> 7f03bdb5
    </PackageReleaseNotes>
    <AssemblyName>Microsoft.OpenApi.OData.Reader</AssemblyName>
    <AssemblyOriginatorKeyFile>..\..\tool\Microsoft.OpenApi.OData.snk</AssemblyOriginatorKeyFile>
    <OutputPath Condition="'$(Configuration)|$(Platform)'=='Debug|AnyCPU'">..\..\bin\Debug\</OutputPath>
    <OutputPath Condition="'$(Configuration)|$(Platform)'=='Release|AnyCPU'">..\..\bin\Release\</OutputPath>
    <GeneratePackageOnBuild>false</GeneratePackageOnBuild>
    <DocumentationFile>..\..\bin\$(Configuration)\$(TargetFramework)\$(AssemblyName).xml</DocumentationFile>
    <!-- https://github.com/dotnet/sourcelink/blob/main/docs/README.md#embeduntrackedsources -->
    <EmbedUntrackedSources>true</EmbedUntrackedSources>
  </PropertyGroup>

  <Import Project="..\Build.props" />

  <ItemGroup>
    <PackageReference Include="Microsoft.CodeAnalysis.PublicApiAnalyzers" Version="3.3.4">
      <PrivateAssets>all</PrivateAssets>
      <IncludeAssets>runtime; build; native; contentfiles; analyzers; buildtransitive</IncludeAssets>
    </PackageReference>
    <PackageReference Include="Microsoft.OData.Edm" Version="7.15.0" />
    <PackageReference Include="Microsoft.OpenApi" Version="1.6.2" />
    <PackageReference Include="Microsoft.SourceLink.GitHub" Version="1.1.1">
      <PrivateAssets>all</PrivateAssets>
      <IncludeAssets>runtime; build; native; contentfiles; analyzers; buildtransitive</IncludeAssets>
    </PackageReference>
  </ItemGroup>

  <ItemGroup>
    <None Include="icon.png" Pack="true" PackagePath="\" />
    <Compile Update="Properties\SRResource.Designer.cs">
      <DesignTime>True</DesignTime>
      <AutoGen>True</AutoGen>
      <DependentUpon>SRResource.resx</DependentUpon>
    </Compile>
  </ItemGroup>

  <ItemGroup>
    <EmbeddedResource Update="Properties\SRResource.resx">
      <Generator>ResXFileCodeGenerator</Generator>
      <LastGenOutput>SRResource.Designer.cs</LastGenOutput>
    </EmbeddedResource>
  </ItemGroup>

</Project><|MERGE_RESOLUTION|>--- conflicted
+++ resolved
@@ -15,24 +15,17 @@
     <TargetFrameworks>netstandard2.0</TargetFrameworks>
     <PackageId>Microsoft.OpenApi.OData</PackageId>
     <SignAssembly>true</SignAssembly>
-<<<<<<< HEAD
-    <Version>1.3.0</Version>
-=======
     <Version>1.3.0-preview2</Version>
->>>>>>> 7f03bdb5
     <Description>This package contains the codes you need to convert OData CSDL to Open API Document of Model.</Description>
     <Copyright>© Microsoft Corporation. All rights reserved.</Copyright>
     <PackageTags>Microsoft OpenApi OData EDM</PackageTags>
     <RepositoryUrl>https://github.com/Microsoft/OpenAPI.NET.OData</RepositoryUrl>
     <PackageReleaseNotes>
-<<<<<<< HEAD
-- Resolves operationId and tag names for OData cast paths #324
-=======
 - Update key path parameter descriptions #309
 - Skips adding a $count path if a similar count() function path exists #347
 - Checks whether path exists before adding it to the paths dictionary #343
 - Strips namespace prefix from operation segments and aliases type cast segments #348
->>>>>>> 7f03bdb5
+- Resolves operationId and tag names for OData cast paths #324
     </PackageReleaseNotes>
     <AssemblyName>Microsoft.OpenApi.OData.Reader</AssemblyName>
     <AssemblyOriginatorKeyFile>..\..\tool\Microsoft.OpenApi.OData.snk</AssemblyOriginatorKeyFile>
