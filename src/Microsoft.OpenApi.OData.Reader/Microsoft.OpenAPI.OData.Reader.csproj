--- conflicted
+++ resolved
@@ -15,11 +15,7 @@
     <TargetFrameworks>netstandard2.0</TargetFrameworks>
     <PackageId>Microsoft.OpenApi.OData</PackageId>
     <SignAssembly>true</SignAssembly>
-<<<<<<< HEAD
     <Version>1.5.0-preview7</Version>
-=======
-    <Version>1.5.0-preview9</Version>
->>>>>>> 6272df95
     <Description>This package contains the codes you need to convert OData CSDL to Open API Document of Model.</Description>
     <Copyright>© Microsoft Corporation. All rights reserved.</Copyright>
     <PackageTags>Microsoft OpenApi OData EDM</PackageTags>
@@ -31,13 +27,10 @@
 - Adds support for `x-ms-enum-flags` extension for flagged enums
 - Use containment together with RequiresExplicitBinding annotation to check whether to append bound operations to navigation properties #430
 - Adds schema to content types of stream properties that have a collection of acceptable media types #435
-<<<<<<< HEAD
 - Adds support for composable functions #431
-=======
 - Retrieves complex properties of derived types #437
 - Updates operationIds of navigation property paths with OData type cast segments #442
 - Generate navigation property paths defined in nested complex properties #446
->>>>>>> 6272df95
     </PackageReleaseNotes>
     <AssemblyName>Microsoft.OpenApi.OData.Reader</AssemblyName>
     <AssemblyOriginatorKeyFile>..\..\tool\Microsoft.OpenApi.OData.snk</AssemblyOriginatorKeyFile>
