--- conflicted
+++ resolved
@@ -204,7 +204,6 @@
             }
         }
 
-<<<<<<< HEAD
         private void AppendSystemQueryOptions(IEdmFunction function, OpenApiOperation operation)
         {
             OpenApiParameter parameter;
@@ -240,7 +239,9 @@
                 {
                     operation.Parameters.AppendParameter(parameter);
                 }
-=======
+            }
+        }
+
         /// <inheritdoc/>
         protected override void SetCustomLinkRelType()
         {
@@ -252,9 +253,8 @@
             }
         }
     
-
-    /// <inheritdoc/>
-    protected override void SetExternalDocs(OpenApiOperation operation)
+        /// <inheritdoc/>
+        protected override void SetExternalDocs(OpenApiOperation operation)
         {
             if (Context.Settings.ShowExternalDocs && Context.Model.GetLinkRecord(EdmOperation, CustomLinkRel) is Link externalDocs)
             {
@@ -263,7 +263,6 @@
                     Description = CoreConstants.ExternalDocsDescription,
                     Url = externalDocs.Href
                 };
->>>>>>> 7439ab51
             }
         }
     }
