--- conflicted
+++ resolved
@@ -157,7 +157,6 @@
             return string.Join(".", items);
         }
 
-<<<<<<< HEAD
         /// <inheritdoc/>
         protected override void SetExternalDocs(OpenApiOperation operation)
         {
@@ -173,7 +172,8 @@
                     };
                 }
             }
-=======
+        }
+            
         /// <summary>
         /// Retrieves the CRUD restrictions annotations for the navigation property
         /// in context, given a capability annotation term.
@@ -194,7 +194,6 @@
                                         Context.Model.GetRecord<DeleteRestrictionsType>(NavigationProperty, CapabilitiesConstants.DeleteRestrictions),
                 _ => null,
             };
->>>>>>> 9865f1c9
         }
     }
 }