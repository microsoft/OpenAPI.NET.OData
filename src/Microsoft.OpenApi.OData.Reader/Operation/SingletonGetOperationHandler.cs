--- conflicted
+++ resolved
@@ -99,11 +99,7 @@
                                 }
                             }
                         },
-<<<<<<< HEAD
-                        Links = Context.CreateLinks(Singleton.EntityType(), Singleton.Name, Singleton.ContainerElementKind.ToString(), operation.Parameters)
-=======
                         Links = Context.CreateLinks(Singleton.EntityType(), Singleton.Name)
->>>>>>> c58a6136
                     }
                 }
             };
