--- conflicted
+++ resolved
@@ -433,36 +433,7 @@
                 }
             }
             currentPath.Pop();
-<<<<<<< HEAD
         }              
-=======
-        }
-
-        private bool ShouldExpandNavigationProperty(IEdmNavigationProperty navigationProperty, ODataPath currentPath)
-        {
-            Debug.Assert(navigationProperty != null);
-            Debug.Assert(currentPath != null);
-
-            // not expand for the non-containment.
-            if (!navigationProperty.ContainsTarget)
-            {
-                return false;
-            }
-
-            // check the type is visited before, if visited, not expand it.
-            IEdmEntityType navEntityType = navigationProperty.ToEntityType();
-            foreach (ODataSegment segment in currentPath)
-            {
-                if (segment.EntityType != null && 
-                    navEntityType.IsAssignableFrom(segment.EntityType))
-                {
-                    return false;
-                }
-            }
-
-            return true;
-        }
->>>>>>> fb9e7536
 
         /// <summary>
         /// Create $ref paths.
