--- conflicted
+++ resolved
@@ -614,14 +614,7 @@
                 foreach (var bindingEntityType in allEntitiesForOperation)
                 {
                     // 1. Search for corresponding navigation source path
-<<<<<<< HEAD
-                    if (AppendBoundOperationOnNavigationSourcePath(edmOperation, isCollection, bindingEntityType, convertSettings))
-                    {
-                        continue;
-                    }
-=======
-                    AppendBoundOperationOnNavigationSourcePath(edmOperation, isCollection, bindingEntityType);
->>>>>>> fb4bb5e9
+                    AppendBoundOperationOnNavigationSourcePath(edmOperation, isCollection, bindingEntityType, convertSettings);
 
                     // 2. Search for generated navigation property
                     AppendBoundOperationOnNavigationPropertyPath(edmOperation, isCollection, bindingEntityType);
@@ -640,11 +633,7 @@
             ODataPathKind.DollarCount,
             ODataPathKind.ComplexProperty,
         };
-<<<<<<< HEAD
-        private bool AppendBoundOperationOnNavigationSourcePath(IEdmOperation edmOperation, bool isCollection, IEdmEntityType bindingEntityType, OpenApiConvertSettings convertSettings)
-=======
-        private void AppendBoundOperationOnNavigationSourcePath(IEdmOperation edmOperation, bool isCollection, IEdmEntityType bindingEntityType)
->>>>>>> fb4bb5e9
+        private void AppendBoundOperationOnNavigationSourcePath(IEdmOperation edmOperation, bool isCollection, IEdmEntityType bindingEntityType, OpenApiConvertSettings convertSettings)
         {
             if (_allNavigationSourcePaths.TryGetValue(bindingEntityType, out IList<ODataPath> value))
             {
@@ -730,13 +719,7 @@
             IEdmEntityType bindingEntityType,
             OpenApiConvertSettings convertSettings)
         {
-<<<<<<< HEAD
-            if (!convertSettings.AppendBoundOperationsOnDerivedTypeCastSegments) return false;
-
-            bool found = false;
-
-=======
->>>>>>> fb4bb5e9
+            if (!convertSettings.AppendBoundOperationsOnDerivedTypeCastSegments) return;
             bool isEscapedFunction = _model.IsUrlEscapeFunction(edmOperation);
             foreach (var baseType in bindingEntityType.FindAllBaseTypes())
             {
@@ -800,12 +783,7 @@
             IEdmEntityType bindingEntityType,
             OpenApiConvertSettings convertSettings)
         {
-<<<<<<< HEAD
-            if (!convertSettings.AppendBoundOperationsOnDerivedTypeCastSegments) return false;
-
-            bool found = false;
-=======
->>>>>>> fb4bb5e9
+            if (!convertSettings.AppendBoundOperationsOnDerivedTypeCastSegments) return;
             bool isEscapedFunction = _model.IsUrlEscapeFunction(edmOperation);
 
             foreach (var baseType in bindingEntityType.FindAllBaseTypes())
