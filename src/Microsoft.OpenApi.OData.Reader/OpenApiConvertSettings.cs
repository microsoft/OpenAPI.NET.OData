// ------------------------------------------------------------
//  Copyright (c) Microsoft Corporation.  All rights reserved.
//  Licensed under the MIT License (MIT). See LICENSE in the repo root for license information.
// ------------------------------------------------------------

using System;
using System.Collections.Generic;
using Microsoft.OpenApi.OData.Common;
using Microsoft.OpenApi.OData.Edm;
using Microsoft.OpenApi.OData.Extensions;

namespace Microsoft.OpenApi.OData
{
    /// <summary>
    /// Convert settings.
    /// </summary>
    public class OpenApiConvertSettings
    {
        /// <summary>
        /// Gets/sets the service root.
        /// </summary>
        public Uri ServiceRoot { get; set; } = new Uri("http://localhost");

        /// <summary>
        /// Gets/sets the metadata version.
        /// </summary>
        public Version Version { get; set; } = new Version(1, 0, 1);

        /// <summary>
        /// Gets/set a value indicating whether to output key as segment path.
        /// </summary>
        public bool? EnableKeyAsSegment { get; set; }

        /// <summary>
        /// Gets/set a value indicating whether to output un-qualified operation call.
        /// </summary>
        public bool EnableUnqualifiedCall { get; set; }

        /// <summary>
        /// Gets/set a value indicating whether to output the path for Edm operation.
        /// </summary>
        public bool EnableOperationPath { get; set; } = true;

        /// <summary>
        /// Gets/set a value indicating whether to output the path for Edm operation import.
        /// </summary>
        public bool EnableOperationImportPath { get; set; } = true;

        /// <summary>
        /// Gets/set a value indicating whether to output the path for Edm navigation property.
        /// </summary>
        public bool EnableNavigationPropertyPath { get; set; } = true;

        /// <summary>
        /// Gets/set a value indicating the tags name depth.
        /// </summary>
        public int TagDepth { get; set; } = 4;

        /// <summary>
        /// Gets/set a value indicating whether we prefix entity type name before single key.
        /// </summary>
        public bool PrefixEntityTypeNameBeforeKey { get; set; } = false;

        /// <summary>
        /// Gets/sets a value indicating whether the version of openApi to serialize to is v2.
        /// Currently only impacts nullable references for EdmTypeSchemaGenerator
        /// </summary>
        public OpenApiSpecVersion OpenApiSpecVersion { get; set; } = OpenApiSpecVersion.OpenApi3_0;

        /// <summary>
        /// Gets/sets a value indicating to set the OperationId on Open API operation.
        /// </summary>
        public bool EnableOperationId { get; set; } = true;

        /// <summary>
        /// Gets/sets a value indicating whether to output the binding function as Uri escape function if applied the UriEscapeFunction term.
        /// </summary>
        public bool EnableUriEscapeFunctionCall { get; set; } = false;

        /// <summary>
        /// Gets/sets a value indicating whether to verify the edm model before converter.
        /// </summary>
        public bool VerifyEdmModel { get; set; }

        /// <summary>
        /// Gets/sets a value indicating whether the server is IEEE754 compatible.
        /// If it is IEEE754Compatible, the server will write quoted string for INT64 and decimal to prevent data loss;
        /// otherwise keep number without quotes.
        /// </summary>
        public bool IEEE754Compatible { get; set; }

        /// <summary>
        /// Gets or sets $Top example value.
        /// </summary>
        public int TopExample { get; set; } = 50;

        /// <summary>
        /// Gets/sets a value indicating whether or not to allow paging a collection of entities.
        /// </summary>
        public bool EnablePagination { get; set; }

        /// <summary>
        /// Gets/sets a value that specifies the name of the operation for retrieving the next page in a collection of entities.
        /// </summary>
        public string PageableOperationName { get; set; } = "listMore";

        /// <summary>
        /// Gets/sets a value indicating whether or not to allow discriminator value support.
        /// </summary>
        public bool EnableDiscriminatorValue { get; set; } = false;

        /// <summary>
        /// Gets/sets a value indicating whether or not to show the derived types of a base type reference in the responses payload.
        /// </summary>
        public bool EnableDerivedTypesReferencesForResponses { get; set; } = false;

        /// <summary>
        /// Gets/sets a value indicating whether or not to show the derived types of a base type reference in the requestBody payload.
        /// </summary>
        public bool EnableDerivedTypesReferencesForRequestBody { get; set; } = false;

        /// <summary>
        /// Gets/sets a value that specifies a prefix to be prepended to all generated paths.
        /// </summary>
        public string PathPrefix
        {
            get
            {
                if (RoutePathPrefixProvider != null)
                {
                    return RoutePathPrefixProvider.PathPrefix;
                }

                return null;
            }
            set
            {
                if (string.IsNullOrWhiteSpace(value))
                {
                    throw Error.ArgumentNullOrEmpty("value");
                }

                RoutePathPrefixProvider = new ODataRoutePathPrefixProvider
                {
                    PathPrefix = value
                };
            }
        }

        /// <summary>
        /// Gets/sets a route path prefix provider.
        /// </summary>
        public IODataRoutePathPrefixProvider RoutePathPrefixProvider { get; set; }

        /// <summary>
        /// Gets/Sets a value indicating whether or not to show the OpenAPI links in the responses.
        /// </summary>
        public bool ShowLinks { get; set; } = false;

        /// <summary>
        /// Gets/Sets a value indicating whether or not to show schema examples.
        /// </summary>
        public bool ShowSchemaExamples { get; set; } = false;

        /// <summary>
        /// Gets/Sets a value indicating whether or not to require the
        /// Validation.DerivedTypeConstraint to be applied to NavigationSources
        /// to bind operations of derived types to them.
        /// </summary>
        public bool RequireDerivedTypesConstraintForBoundOperations { get; set; } = false;

        /// <summary>
        /// Gets/sets a value indicating whether or not to show the root path of the described API.
        /// </summary>
        public bool ShowRootPath { get; set; } = false;

        /// <summary>
        /// Gets/sets a value indicating whether or not to show the group path extension.
        /// </summary>
        public bool ShowMsDosGroupPath { get; set; } = true;

        /// <summary>
        /// Gets/sets a the path provider.
        /// </summary>
        public IODataPathProvider PathProvider { get; set; }

        /// <summary>
        /// Gets/sets a value indicating whether or not add OData $count segments in the description for collections.
        /// </summary>
        public bool EnableDollarCountPath { get; set; } = true;

        /// <summary>
        /// Gets/sets a value indicating whether or not single quotes surrounding string parameters in url templates should be added.
        /// </summary>
        public bool AddSingleQuotesForStringParameters { get; set; } = false;
        
        /// <summary>
        /// Gets/sets a value indicating whether or not to include the OData type cast segments.
        /// </summary>
        public bool EnableODataTypeCast { get; set; } = true;

        /// <summary>
        /// Gets/sets a value indicating whether or not to require a derived types constraint to include the OData type cast segments.
        /// </summary>
        public bool RequireDerivedTypesConstraintForODataTypeCastSegments { get; set; } = true;

        /// <summary>
        /// Gets/Sets a value indicating whether or not to expand derived types to retrieve their declared navigation properties.
        /// </summary>
        public bool ExpandDerivedTypesNavigationProperties { get; set; } = true;

        /// <summary>
        /// Gets/sets a value indicating whether or not to set the deprecated tag for the operation when a revision is present as well as the "x-ms-deprecation" extension with additional information.
        /// </summary>
        public bool EnableDeprecationInformation { get; set; } = true;

        /// <summary>
        /// Gets/sets a value indicating whether or not to add a "x-ms-enum" extension to the enum type schema for V2 and V3 descriptions.
        /// V3.1 will won't add the extension.
        /// https://github.com/Azure/autorest/blob/main/docs/extensions/readme.md#x-ms-enum
        /// </summary>
        public bool AddEnumDescriptionExtension { get; set; } = false;

        /// <summary>
        /// Gets/sets a value indicating whether the error responses should be described as a default response or as 4XX and 5XX error responses.
        /// </summary>
        public bool ErrorResponsesAsDefault { get; set; } = true;

        /// <summary>
        /// Gets/Sets the name of the complex type to look for in the main namespace to use as the inner error type.
        /// </summary>
        public string InnerErrorComplexTypeName { get; set; } = "InnerError";

        /// <summary>
        /// Gets/Sets a value indicating whether path parameters should be declared on path item object.
        /// If true, path parameters will be declared on the path item object, otherwise they 
        /// will be declared on the operation object.
        /// </summary>
        public bool DeclarePathParametersOnPathItem { get; set; } = false;

        /// <summary>
        /// Gets/Sets a value indicating whether or not to use restrictions annotations to generate paths for complex properties.
        /// </summary>
        public bool RequireRestrictionAnnotationsToGenerateComplexPropertyPaths { get; set; } = true;

        /// <summary>
        /// Gets/sets a dictionary containing a mapping of custom atttribute names and extension names.
        /// </summary>
        public Dictionary<string, string> CustomXMLAttributesMapping { get; set; } = new();

        internal OpenApiConvertSettings Clone()
        {
            var newSettings = new OpenApiConvertSettings
            {
                ServiceRoot = this.ServiceRoot,
                Version = this.Version,
                EnableKeyAsSegment = this.EnableKeyAsSegment,
                EnableUnqualifiedCall = this.EnableUnqualifiedCall,
                EnableOperationPath = this.EnableOperationPath,
                EnableOperationImportPath = this.EnableOperationImportPath,
                EnableNavigationPropertyPath = this.EnableNavigationPropertyPath,
                TagDepth = this.TagDepth,
                PrefixEntityTypeNameBeforeKey = this.PrefixEntityTypeNameBeforeKey,
                OpenApiSpecVersion = this.OpenApiSpecVersion,
                EnableOperationId = this.EnableOperationId,
                VerifyEdmModel = this.VerifyEdmModel,
                IEEE754Compatible = this.IEEE754Compatible,
                TopExample = this.TopExample,
                EnableUriEscapeFunctionCall = this.EnableUriEscapeFunctionCall,
                EnablePagination = this.EnablePagination,
                PageableOperationName = this.PageableOperationName,
                EnableDiscriminatorValue = this.EnableDiscriminatorValue,
                EnableDerivedTypesReferencesForResponses = this.EnableDerivedTypesReferencesForResponses,
                EnableDerivedTypesReferencesForRequestBody = this.EnableDerivedTypesReferencesForRequestBody,
                RoutePathPrefixProvider = this.RoutePathPrefixProvider,
                ShowLinks = this.ShowLinks,
                RequireDerivedTypesConstraintForBoundOperations = this.RequireDerivedTypesConstraintForBoundOperations,
                ShowSchemaExamples = this.ShowSchemaExamples,
                ShowRootPath = this.ShowRootPath,
                PathProvider = this.PathProvider,
                EnableDollarCountPath = this.EnableDollarCountPath,
                AddSingleQuotesForStringParameters = this.AddSingleQuotesForStringParameters,
                EnableODataTypeCast = this.EnableODataTypeCast,
                RequireDerivedTypesConstraintForODataTypeCastSegments = this.RequireDerivedTypesConstraintForODataTypeCastSegments,
                EnableDeprecationInformation = this.EnableDeprecationInformation,
                AddEnumDescriptionExtension = this.AddEnumDescriptionExtension,
                ErrorResponsesAsDefault = this.ErrorResponsesAsDefault,
                InnerErrorComplexTypeName = this.InnerErrorComplexTypeName,
                RequireRestrictionAnnotationsToGenerateComplexPropertyPaths = this.RequireRestrictionAnnotationsToGenerateComplexPropertyPaths,
<<<<<<< HEAD
                CustomXMLAttributesMapping = this.CustomXMLAttributesMapping
=======
                ExpandDerivedTypesNavigationProperties = this.ExpandDerivedTypesNavigationProperties
>>>>>>> 682005d7
            };

            return newSettings;
        }
    }
}<|MERGE_RESOLUTION|>--- conflicted
+++ resolved
@@ -287,11 +287,8 @@
                 ErrorResponsesAsDefault = this.ErrorResponsesAsDefault,
                 InnerErrorComplexTypeName = this.InnerErrorComplexTypeName,
                 RequireRestrictionAnnotationsToGenerateComplexPropertyPaths = this.RequireRestrictionAnnotationsToGenerateComplexPropertyPaths,
-<<<<<<< HEAD
+                ExpandDerivedTypesNavigationProperties = this.ExpandDerivedTypesNavigationProperties
                 CustomXMLAttributesMapping = this.CustomXMLAttributesMapping
-=======
-                ExpandDerivedTypesNavigationProperties = this.ExpandDerivedTypesNavigationProperties
->>>>>>> 682005d7
             };
 
             return newSettings;
