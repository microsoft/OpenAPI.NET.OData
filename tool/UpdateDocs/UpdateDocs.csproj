--- conflicted
+++ resolved
@@ -12,12 +12,7 @@
     <PackageReference Include="System.Data.DataSetExtensions" Version="4.5.0" />
   </ItemGroup>
   <ItemGroup>
-<<<<<<< HEAD
-    <PackageReference Include="Microsoft.OData.Edm" Version="8.2.0" />
+    <PackageReference Include="Microsoft.OData.Edm" Version="8.2.3" />
     <PackageReference Include="Microsoft.OpenApi" Version="2.0.0-preview1" />
-=======
-    <PackageReference Include="Microsoft.OData.Edm" Version="8.2.3" />
-    <PackageReference Include="Microsoft.OpenApi" Version="1.6.23" />
->>>>>>> 1f6796ac
   </ItemGroup>
 </Project>