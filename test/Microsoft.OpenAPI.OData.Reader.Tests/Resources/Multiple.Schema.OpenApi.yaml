﻿openapi: 3.0.1
info:
  title: OData Service for namespace Default
  description: This OData service is located at http://localhost
  version: 1.0.1
servers:
  - url: http://localhost
paths:
  /Categories:
    get:
      tags:
        - Categories.CategoryDto
      summary: Get entities from Categories
      operationId: Categories.CategoryDto.ListCategoryDto
      parameters:
        - $ref: '#/components/parameters/top'
        - $ref: '#/components/parameters/skip'
        - $ref: '#/components/parameters/search'
        - $ref: '#/components/parameters/filter'
        - $ref: '#/components/parameters/count'
        - name: $orderby
          in: query
          description: Order items by property values
          style: form
          explode: false
          schema:
            uniqueItems: true
            type: array
            items:
              enum:
                - Id
                - Id desc
                - Name
                - Name desc
                - Description
                - Description desc
                - CreationDate
                - CreationDate desc
                - ModificationDate
                - ModificationDate desc
                - DomainId
                - DomainId desc
              type: string
        - name: $select
          in: query
          description: Select properties to be returned
          style: form
          explode: false
          schema:
            uniqueItems: true
            type: array
            items:
              enum:
                - Id
                - Name
                - Description
                - CreationDate
                - ModificationDate
                - DomainId
              type: string
        - name: $expand
          in: query
          description: Expand related entities
          style: form
          explode: false
          schema:
            uniqueItems: true
            type: array
            items:
              enum:
                - '*'
              type: string
      responses:
        '200':
          description: Retrieved entities
          content:
            application/json:
              schema:
                title: Collection of CategoryDto
                type: object
                properties:
                  value:
                    type: array
                    items:
                      $ref: '#/components/schemas/Siterra.Documents.App.DTO.CategoryDto'
        default:
          $ref: '#/components/responses/error'
    post:
      tags:
        - Categories.CategoryDto
      summary: Add new entity to Categories
      operationId: Categories.CategoryDto.CreateCategoryDto
      requestBody:
        description: New entity
        content:
          application/json:
            schema:
              $ref: '#/components/schemas/Siterra.Documents.App.DTO.CategoryDto'
        required: true
      responses:
        '201':
          description: Created entity
          content:
            application/json:
              schema:
                $ref: '#/components/schemas/Siterra.Documents.App.DTO.CategoryDto'
        default:
          $ref: '#/components/responses/error'
      x-ms-docs-operation-type: operation
  '/Categories({Id})':
    get:
      tags:
        - Categories.CategoryDto
      summary: Get entity from Categories by key
      operationId: Categories.CategoryDto.GetCategoryDto
      parameters:
        - name: Id
          in: path
          description: 'key: Id of CategoryDto'
          required: true
          schema:
            maximum: 2147483647
            minimum: -2147483648
            type: integer
            format: int32
          x-ms-docs-key-type: CategoryDto
        - name: $select
          in: query
          description: Select properties to be returned
          style: form
          explode: false
          schema:
            uniqueItems: true
            type: array
            items:
              enum:
                - Id
                - Name
                - Description
                - CreationDate
                - ModificationDate
                - DomainId
              type: string
        - name: $expand
          in: query
          description: Expand related entities
          style: form
          explode: false
          schema:
            uniqueItems: true
            type: array
            items:
              enum:
                - '*'
              type: string
      responses:
        '200':
          description: Retrieved entity
          content:
            application/json:
              schema:
                $ref: '#/components/schemas/Siterra.Documents.App.DTO.CategoryDto'
        default:
          $ref: '#/components/responses/error'
      x-ms-docs-operation-type: operation
    patch:
      tags:
        - Categories.CategoryDto
      summary: Update entity in Categories
      operationId: Categories.CategoryDto.UpdateCategoryDto
      parameters:
        - name: Id
          in: path
          description: 'key: Id of CategoryDto'
          required: true
          schema:
            maximum: 2147483647
            minimum: -2147483648
            type: integer
            format: int32
          x-ms-docs-key-type: CategoryDto
      requestBody:
        description: New property values
        content:
          application/json:
            schema:
              $ref: '#/components/schemas/Siterra.Documents.App.DTO.CategoryDto'
        required: true
      responses:
        '204':
          description: Success
        default:
          $ref: '#/components/responses/error'
      x-ms-docs-operation-type: operation
    delete:
      tags:
        - Categories.CategoryDto
      summary: Delete entity from Categories
      operationId: Categories.CategoryDto.DeleteCategoryDto
      parameters:
        - name: Id
          in: path
          description: 'key: Id of CategoryDto'
          required: true
          schema:
            maximum: 2147483647
            minimum: -2147483648
            type: integer
            format: int32
          x-ms-docs-key-type: CategoryDto
        - name: If-Match
          in: header
          description: ETag
          schema:
            type: string
      responses:
        '204':
          description: Success
        default:
          $ref: '#/components/responses/error'
      x-ms-docs-operation-type: operation
  /Documents:
    get:
      tags:
        - Documents.DocumentDto
      summary: Get entities from Documents
      operationId: Documents.DocumentDto.ListDocumentDto
      parameters:
        - $ref: '#/components/parameters/top'
        - $ref: '#/components/parameters/skip'
        - $ref: '#/components/parameters/search'
        - $ref: '#/components/parameters/filter'
        - $ref: '#/components/parameters/count'
        - name: $orderby
          in: query
          description: Order items by property values
          style: form
          explode: false
          schema:
            uniqueItems: true
            type: array
            items:
              enum:
                - Id
                - Id desc
                - Name
                - Name desc
                - Description
                - Description desc
                - Filename
                - Filename desc
                - NumberOfRevisions
                - NumberOfRevisions desc
                - Suffix
                - Suffix desc
                - DomainId
                - DomainId desc
                - ModificationDate
                - ModificationDate desc
                - ModifiedBy
                - ModifiedBy desc
                - Tags
                - Tags desc
              type: string
        - name: $select
          in: query
          description: Select properties to be returned
          style: form
          explode: false
          schema:
            uniqueItems: true
            type: array
            items:
              enum:
                - Id
                - Name
                - Description
                - Filename
                - NumberOfRevisions
                - Suffix
                - DomainId
                - ModificationDate
                - ModifiedBy
                - Tags
                - Revisions
              type: string
        - name: $expand
          in: query
          description: Expand related entities
          style: form
          explode: false
          schema:
            uniqueItems: true
            type: array
            items:
              enum:
                - '*'
                - Revisions
              type: string
      responses:
        '200':
          description: Retrieved entities
          content:
            application/json:
              schema:
                title: Collection of DocumentDto
                type: object
                properties:
                  value:
                    type: array
                    items:
                      $ref: '#/components/schemas/Siterra.Documents.App.DTO.DocumentDto'
          links:
            Revisions:
<<<<<<< HEAD
              operationId: Documents.GetRevisions
              parameters:
                Id: $response.body#/Id
=======
              operationId: Documents.DocumentDto.GetDocumentDto
              parameters:
                Id: $request.path.Id
>>>>>>> c58a6136
        default:
          $ref: '#/components/responses/error'
    post:
      tags:
        - Documents.DocumentDto
      summary: Add new entity to Documents
      operationId: Documents.DocumentDto.CreateDocumentDto
      requestBody:
        description: New entity
        content:
          application/json:
            schema:
              $ref: '#/components/schemas/Siterra.Documents.App.DTO.DocumentDto'
        required: true
      responses:
        '201':
          description: Created entity
          content:
            application/json:
              schema:
                $ref: '#/components/schemas/Siterra.Documents.App.DTO.DocumentDto'
        default:
          $ref: '#/components/responses/error'
      x-ms-docs-operation-type: operation
  '/Documents({Id})':
    get:
      tags:
        - Documents.DocumentDto
      summary: Get entity from Documents by key
      operationId: Documents.DocumentDto.GetDocumentDto
      parameters:
        - name: Id
          in: path
          description: 'key: Id of DocumentDto'
          required: true
          schema:
            maximum: 2147483647
            minimum: -2147483648
            type: integer
            format: int32
          x-ms-docs-key-type: DocumentDto
        - name: $select
          in: query
          description: Select properties to be returned
          style: form
          explode: false
          schema:
            uniqueItems: true
            type: array
            items:
              enum:
                - Id
                - Name
                - Description
                - Filename
                - NumberOfRevisions
                - Suffix
                - DomainId
                - ModificationDate
                - ModifiedBy
                - Tags
                - Revisions
              type: string
        - name: $expand
          in: query
          description: Expand related entities
          style: form
          explode: false
          schema:
            uniqueItems: true
            type: array
            items:
              enum:
                - '*'
                - Revisions
              type: string
      responses:
        '200':
          description: Retrieved entity
          content:
            application/json:
              schema:
                $ref: '#/components/schemas/Siterra.Documents.App.DTO.DocumentDto'
          links:
            Revisions:
              operationId: Documents.GetRevisions
              parameters:
                Id: $response.body#/Id
        default:
          $ref: '#/components/responses/error'
      x-ms-docs-operation-type: operation
    patch:
      tags:
        - Documents.DocumentDto
      summary: Update entity in Documents
      operationId: Documents.DocumentDto.UpdateDocumentDto
      parameters:
        - name: Id
          in: path
          description: 'key: Id of DocumentDto'
          required: true
          schema:
            maximum: 2147483647
            minimum: -2147483648
            type: integer
            format: int32
          x-ms-docs-key-type: DocumentDto
      requestBody:
        description: New property values
        content:
          application/json:
            schema:
              $ref: '#/components/schemas/Siterra.Documents.App.DTO.DocumentDto'
        required: true
      responses:
        '204':
          description: Success
        default:
          $ref: '#/components/responses/error'
      x-ms-docs-operation-type: operation
    delete:
      tags:
        - Documents.DocumentDto
      summary: Delete entity from Documents
      operationId: Documents.DocumentDto.DeleteDocumentDto
      parameters:
        - name: Id
          in: path
          description: 'key: Id of DocumentDto'
          required: true
          schema:
            maximum: 2147483647
            minimum: -2147483648
            type: integer
            format: int32
          x-ms-docs-key-type: DocumentDto
        - name: If-Match
          in: header
          description: ETag
          schema:
            type: string
      responses:
        '204':
          description: Success
        default:
          $ref: '#/components/responses/error'
      x-ms-docs-operation-type: operation
  '/Documents({Id})/Default.Upload':
    post:
      tags:
        - Documents.Actions
      summary: Invoke action Upload
      operationId: Documents.Upload
      parameters:
        - name: Id
          in: path
          description: 'key: Id of DocumentDto'
          required: true
          schema:
            maximum: 2147483647
            minimum: -2147483648
            type: integer
            format: int32
          x-ms-docs-key-type: DocumentDto
      responses:
        '200':
          description: Success
          content:
            application/json:
              schema:
                $ref: '#/components/schemas/Siterra.Documents.App.DTO.DocumentDto'
        default:
          $ref: '#/components/responses/error'
      x-ms-docs-operation-type: action
  '/Documents({Id})/Revisions':
    get:
      tags:
        - Documents.RevisionDto
      summary: Get Revisions from Documents
      operationId: Documents.ListRevisions
      parameters:
        - name: Id
          in: path
          description: 'key: Id of DocumentDto'
          required: true
          schema:
            maximum: 2147483647
            minimum: -2147483648
            type: integer
            format: int32
          x-ms-docs-key-type: DocumentDto
        - $ref: '#/components/parameters/top'
        - $ref: '#/components/parameters/skip'
        - $ref: '#/components/parameters/search'
        - $ref: '#/components/parameters/filter'
        - $ref: '#/components/parameters/count'
        - name: $orderby
          in: query
          description: Order items by property values
          style: form
          explode: false
          schema:
            uniqueItems: true
            type: array
            items:
              enum:
                - Id
                - Id desc
                - Number
                - Number desc
                - DocumentId
                - DocumentId desc
                - DocumentName
                - DocumentName desc
                - DocumentDescription
                - DocumentDescription desc
                - CreationDate
                - CreationDate desc
                - CreatedBy
                - CreatedBy desc
                - IsReviewed
                - IsReviewed desc
                - ReviewedBy
                - ReviewedBy desc
                - ReviewedDate
                - ReviewedDate desc
                - IsApproved
                - IsApproved desc
                - ApprovedBy
                - ApprovedBy desc
                - ApprovedDate
                - ApprovedDate desc
                - IsRejected
                - IsRejected desc
                - RejectedBy
                - RejectedBy desc
                - RejectedDate
                - RejectedDate desc
                - DomainId
                - DomainId desc
              type: string
        - name: $select
          in: query
          description: Select properties to be returned
          style: form
          explode: false
          schema:
            uniqueItems: true
            type: array
            items:
              enum:
                - Id
                - Number
                - DocumentId
                - DocumentName
                - DocumentDescription
                - CreationDate
                - CreatedBy
                - IsReviewed
                - ReviewedBy
                - ReviewedDate
                - IsApproved
                - ApprovedBy
                - ApprovedDate
                - IsRejected
                - RejectedBy
                - RejectedDate
                - DomainId
                - Document
              type: string
        - name: $expand
          in: query
          description: Expand related entities
          style: form
          explode: false
          schema:
            uniqueItems: true
            type: array
            items:
              enum:
                - '*'
                - Document
              type: string
      responses:
        '200':
          description: Retrieved navigation property
          content:
            application/json:
              schema:
                title: Collection of RevisionDto
                type: object
                properties:
                  value:
                    type: array
                    items:
                      $ref: '#/components/schemas/Siterra.Documents.App.DTO.RevisionDto'
          links:
            Document:
<<<<<<< HEAD
              operationId: DocumentDto.Revisions.GetDocument
              parameters:
                Id: $response.body#/Id
=======
              operationId: Revisions.RevisionDto.GetRevisionDto
              parameters:
                Id: $request.path.Id
>>>>>>> c58a6136
        default:
          $ref: '#/components/responses/error'
      x-ms-docs-operation-type: operation
  '/Documents({Id})/Revisions({Id1})':
    get:
      tags:
        - Documents.RevisionDto
      summary: Get Revisions from Documents
      operationId: Documents.GetRevisions
      parameters:
        - name: Id
          in: path
          description: 'key: Id of DocumentDto'
          required: true
          schema:
            maximum: 2147483647
            minimum: -2147483648
            type: integer
            format: int32
          x-ms-docs-key-type: DocumentDto
        - name: Id1
          in: path
          description: 'key: Id of RevisionDto'
          required: true
          schema:
            maximum: 2147483647
            minimum: -2147483648
            type: integer
            format: int32
          x-ms-docs-key-type: RevisionDto
        - name: $select
          in: query
          description: Select properties to be returned
          style: form
          explode: false
          schema:
            uniqueItems: true
            type: array
            items:
              enum:
                - Id
                - Number
                - DocumentId
                - DocumentName
                - DocumentDescription
                - CreationDate
                - CreatedBy
                - IsReviewed
                - ReviewedBy
                - ReviewedDate
                - IsApproved
                - ApprovedBy
                - ApprovedDate
                - IsRejected
                - RejectedBy
                - RejectedDate
                - DomainId
                - Document
              type: string
        - name: $expand
          in: query
          description: Expand related entities
          style: form
          explode: false
          schema:
            uniqueItems: true
            type: array
            items:
              enum:
                - '*'
                - Document
              type: string
      responses:
        '200':
          description: Retrieved navigation property
          content:
            application/json:
              schema:
                $ref: '#/components/schemas/Siterra.Documents.App.DTO.RevisionDto'
          links:
            Document:
              operationId: DocumentDto.Revisions.GetDocument
              parameters:
                Id: $response.body#/Id
                Id1: $request.path.Id1
        default:
          $ref: '#/components/responses/error'
      x-ms-docs-operation-type: operation
  '/Documents({Id})/Revisions/$ref':
    get:
      tags:
        - Documents.RevisionDto
      summary: Get ref of Revisions from Documents
      operationId: Documents.ListRefRevisions
      parameters:
        - name: Id
          in: path
          description: 'key: Id of DocumentDto'
          required: true
          schema:
            maximum: 2147483647
            minimum: -2147483648
            type: integer
            format: int32
          x-ms-docs-key-type: DocumentDto
        - $ref: '#/components/parameters/top'
        - $ref: '#/components/parameters/skip'
        - $ref: '#/components/parameters/search'
        - $ref: '#/components/parameters/filter'
        - $ref: '#/components/parameters/count'
        - name: $orderby
          in: query
          description: Order items by property values
          style: form
          explode: false
          schema:
            uniqueItems: true
            type: array
            items:
              enum:
                - Id
                - Id desc
                - Number
                - Number desc
                - DocumentId
                - DocumentId desc
                - DocumentName
                - DocumentName desc
                - DocumentDescription
                - DocumentDescription desc
                - CreationDate
                - CreationDate desc
                - CreatedBy
                - CreatedBy desc
                - IsReviewed
                - IsReviewed desc
                - ReviewedBy
                - ReviewedBy desc
                - ReviewedDate
                - ReviewedDate desc
                - IsApproved
                - IsApproved desc
                - ApprovedBy
                - ApprovedBy desc
                - ApprovedDate
                - ApprovedDate desc
                - IsRejected
                - IsRejected desc
                - RejectedBy
                - RejectedBy desc
                - RejectedDate
                - RejectedDate desc
                - DomainId
                - DomainId desc
              type: string
      responses:
        '200':
          description: Retrieved navigation property links
          content:
            application/json:
              schema:
                title: Collection of links of RevisionDto
                type: object
                properties:
                  value:
                    type: array
                    items:
                      type: string
          links:
            Document:
              operationId: Revisions.RevisionDto.GetRevisionDto
              parameters:
                Id: $request.path.Id
        default:
          $ref: '#/components/responses/error'
      x-ms-docs-operation-type: operation
    post:
      tags:
        - Documents.RevisionDto
      summary: Create new navigation property ref to Revisions for Documents
      operationId: Documents.CreateRefRevisions
      parameters:
        - name: Id
          in: path
          description: 'key: Id of DocumentDto'
          required: true
          schema:
            maximum: 2147483647
            minimum: -2147483648
            type: integer
            format: int32
          x-ms-docs-key-type: DocumentDto
      requestBody:
        description: New navigation property ref value
        content:
          application/json:
            schema:
              type: String
        required: true
      responses:
        '201':
          description: Created navigation property link.
          content:
            application/json:
              schema:
                type: String
        default:
          $ref: '#/components/responses/error'
      x-ms-docs-operation-type: operation
    delete:
      tags:
        - Documents.RevisionDto
      summary: Delete ref of navigation property Revisions for Documents
      operationId: Documents.DeleteRefRevisions
      parameters:
        - name: Id
          in: path
          description: 'key: Id of DocumentDto'
          required: true
          schema:
            maximum: 2147483647
            minimum: -2147483648
            type: integer
            format: int32
          x-ms-docs-key-type: DocumentDto
        - name: If-Match
          in: header
          description: ETag
          schema:
            type: string
        - name: '@id'
          in: query
          description: Delete Uri
          schema:
            type: string
      responses:
        '204':
          description: Success
        default:
          $ref: '#/components/responses/error'
      x-ms-docs-operation-type: operation
  /Libraries:
    get:
      tags:
        - Libraries.LibraryDto
      summary: Get entities from Libraries
      operationId: Libraries.LibraryDto.ListLibraryDto
      parameters:
        - $ref: '#/components/parameters/top'
        - $ref: '#/components/parameters/skip'
        - $ref: '#/components/parameters/search'
        - $ref: '#/components/parameters/filter'
        - $ref: '#/components/parameters/count'
        - name: $orderby
          in: query
          description: Order items by property values
          style: form
          explode: false
          schema:
            uniqueItems: true
            type: array
            items:
              enum:
                - Id
                - Id desc
                - Name
                - Name desc
                - Number
                - Number desc
                - Description
                - Description desc
                - LibraryTemplateId
                - LibraryTemplateId desc
                - ParentTypeId
                - ParentTypeId desc
                - ParentId
                - ParentId desc
                - AllowMultiple
                - AllowMultiple desc
                - AutoCreate
                - AutoCreate desc
                - TypeId
                - TypeId desc
                - DomainId
                - DomainId desc
                - CreatedBy
                - CreatedBy desc
                - CreationDate
                - CreationDate desc
                - ModifiedBy
                - ModifiedBy desc
                - ModificationDate
                - ModificationDate desc
              type: string
        - name: $select
          in: query
          description: Select properties to be returned
          style: form
          explode: false
          schema:
            uniqueItems: true
            type: array
            items:
              enum:
                - Id
                - Name
                - Number
                - Description
                - LibraryTemplateId
                - ParentTypeId
                - ParentId
                - AllowMultiple
                - AutoCreate
                - TypeId
                - DomainId
                - CreatedBy
                - CreationDate
                - ModifiedBy
                - ModificationDate
                - Documents
              type: string
        - name: $expand
          in: query
          description: Expand related entities
          style: form
          explode: false
          schema:
            uniqueItems: true
            type: array
            items:
              enum:
                - '*'
                - Documents
              type: string
      responses:
        '200':
          description: Retrieved entities
          content:
            application/json:
              schema:
                title: Collection of LibraryDto
                type: object
                properties:
                  value:
                    type: array
                    items:
                      $ref: '#/components/schemas/Siterra.Documents.App.DTO.LibraryDto'
          links:
            Documents:
<<<<<<< HEAD
              operationId: Libraries.GetDocuments
              parameters:
                Id: $response.body#/Id
=======
              operationId: Libraries.LibraryDto.GetLibraryDto
              parameters:
                Id: $request.path.Id
>>>>>>> c58a6136
        default:
          $ref: '#/components/responses/error'
    post:
      tags:
        - Libraries.LibraryDto
      summary: Add new entity to Libraries
      operationId: Libraries.LibraryDto.CreateLibraryDto
      requestBody:
        description: New entity
        content:
          application/json:
            schema:
              $ref: '#/components/schemas/Siterra.Documents.App.DTO.LibraryDto'
        required: true
      responses:
        '201':
          description: Created entity
          content:
            application/json:
              schema:
                $ref: '#/components/schemas/Siterra.Documents.App.DTO.LibraryDto'
        default:
          $ref: '#/components/responses/error'
      x-ms-docs-operation-type: operation
  '/Libraries({Id})':
    get:
      tags:
        - Libraries.LibraryDto
      summary: Get entity from Libraries by key
      operationId: Libraries.LibraryDto.GetLibraryDto
      parameters:
        - name: Id
          in: path
          description: 'key: Id of LibraryDto'
          required: true
          schema:
            maximum: 2147483647
            minimum: -2147483648
            type: integer
            format: int32
          x-ms-docs-key-type: LibraryDto
        - name: $select
          in: query
          description: Select properties to be returned
          style: form
          explode: false
          schema:
            uniqueItems: true
            type: array
            items:
              enum:
                - Id
                - Name
                - Number
                - Description
                - LibraryTemplateId
                - ParentTypeId
                - ParentId
                - AllowMultiple
                - AutoCreate
                - TypeId
                - DomainId
                - CreatedBy
                - CreationDate
                - ModifiedBy
                - ModificationDate
                - Documents
              type: string
        - name: $expand
          in: query
          description: Expand related entities
          style: form
          explode: false
          schema:
            uniqueItems: true
            type: array
            items:
              enum:
                - '*'
                - Documents
              type: string
      responses:
        '200':
          description: Retrieved entity
          content:
            application/json:
              schema:
                $ref: '#/components/schemas/Siterra.Documents.App.DTO.LibraryDto'
          links:
            Documents:
              operationId: Libraries.GetDocuments
              parameters:
                Id: $response.body#/Id
        default:
          $ref: '#/components/responses/error'
      x-ms-docs-operation-type: operation
    patch:
      tags:
        - Libraries.LibraryDto
      summary: Update entity in Libraries
      operationId: Libraries.LibraryDto.UpdateLibraryDto
      parameters:
        - name: Id
          in: path
          description: 'key: Id of LibraryDto'
          required: true
          schema:
            maximum: 2147483647
            minimum: -2147483648
            type: integer
            format: int32
          x-ms-docs-key-type: LibraryDto
      requestBody:
        description: New property values
        content:
          application/json:
            schema:
              $ref: '#/components/schemas/Siterra.Documents.App.DTO.LibraryDto'
        required: true
      responses:
        '204':
          description: Success
        default:
          $ref: '#/components/responses/error'
      x-ms-docs-operation-type: operation
    delete:
      tags:
        - Libraries.LibraryDto
      summary: Delete entity from Libraries
      operationId: Libraries.LibraryDto.DeleteLibraryDto
      parameters:
        - name: Id
          in: path
          description: 'key: Id of LibraryDto'
          required: true
          schema:
            maximum: 2147483647
            minimum: -2147483648
            type: integer
            format: int32
          x-ms-docs-key-type: LibraryDto
        - name: If-Match
          in: header
          description: ETag
          schema:
            type: string
      responses:
        '204':
          description: Success
        default:
          $ref: '#/components/responses/error'
      x-ms-docs-operation-type: operation
  '/Libraries({Id})/Documents':
    get:
      tags:
        - Libraries.DocumentDto
      summary: Get Documents from Libraries
      operationId: Libraries.ListDocuments
      parameters:
        - name: Id
          in: path
          description: 'key: Id of LibraryDto'
          required: true
          schema:
            maximum: 2147483647
            minimum: -2147483648
            type: integer
            format: int32
          x-ms-docs-key-type: LibraryDto
        - $ref: '#/components/parameters/top'
        - $ref: '#/components/parameters/skip'
        - $ref: '#/components/parameters/search'
        - $ref: '#/components/parameters/filter'
        - $ref: '#/components/parameters/count'
        - name: $orderby
          in: query
          description: Order items by property values
          style: form
          explode: false
          schema:
            uniqueItems: true
            type: array
            items:
              enum:
                - Id
                - Id desc
                - Name
                - Name desc
                - Description
                - Description desc
                - Filename
                - Filename desc
                - NumberOfRevisions
                - NumberOfRevisions desc
                - Suffix
                - Suffix desc
                - DomainId
                - DomainId desc
                - ModificationDate
                - ModificationDate desc
                - ModifiedBy
                - ModifiedBy desc
                - Tags
                - Tags desc
              type: string
        - name: $select
          in: query
          description: Select properties to be returned
          style: form
          explode: false
          schema:
            uniqueItems: true
            type: array
            items:
              enum:
                - Id
                - Name
                - Description
                - Filename
                - NumberOfRevisions
                - Suffix
                - DomainId
                - ModificationDate
                - ModifiedBy
                - Tags
                - Revisions
              type: string
        - name: $expand
          in: query
          description: Expand related entities
          style: form
          explode: false
          schema:
            uniqueItems: true
            type: array
            items:
              enum:
                - '*'
                - Revisions
              type: string
      responses:
        '200':
          description: Retrieved navigation property
          content:
            application/json:
              schema:
                title: Collection of DocumentDto
                type: object
                properties:
                  value:
                    type: array
                    items:
                      $ref: '#/components/schemas/Siterra.Documents.App.DTO.DocumentDto'
          links:
            Revisions:
<<<<<<< HEAD
              operationId: LibraryDto.Documents.GetRevisions
              parameters:
                Id: $response.body#/Id
=======
              operationId: Documents.DocumentDto.GetDocumentDto
              parameters:
                Id: $request.path.Id
>>>>>>> c58a6136
        default:
          $ref: '#/components/responses/error'
      x-ms-docs-operation-type: operation
  '/Libraries({Id})/Documents({Id1})':
    get:
      tags:
        - Libraries.DocumentDto
      summary: Get Documents from Libraries
      operationId: Libraries.GetDocuments
      parameters:
        - name: Id
          in: path
          description: 'key: Id of LibraryDto'
          required: true
          schema:
            maximum: 2147483647
            minimum: -2147483648
            type: integer
            format: int32
          x-ms-docs-key-type: LibraryDto
        - name: Id1
          in: path
          description: 'key: Id of DocumentDto'
          required: true
          schema:
            maximum: 2147483647
            minimum: -2147483648
            type: integer
            format: int32
          x-ms-docs-key-type: DocumentDto
        - name: $select
          in: query
          description: Select properties to be returned
          style: form
          explode: false
          schema:
            uniqueItems: true
            type: array
            items:
              enum:
                - Id
                - Name
                - Description
                - Filename
                - NumberOfRevisions
                - Suffix
                - DomainId
                - ModificationDate
                - ModifiedBy
                - Tags
                - Revisions
              type: string
        - name: $expand
          in: query
          description: Expand related entities
          style: form
          explode: false
          schema:
            uniqueItems: true
            type: array
            items:
              enum:
                - '*'
                - Revisions
              type: string
      responses:
        '200':
          description: Retrieved navigation property
          content:
            application/json:
              schema:
                $ref: '#/components/schemas/Siterra.Documents.App.DTO.DocumentDto'
          links:
            Revisions:
              operationId: LibraryDto.Documents.GetRevisions
              parameters:
                Id: $response.body#/Id
                Id1: $request.path.Id1
        default:
          $ref: '#/components/responses/error'
      x-ms-docs-operation-type: operation
  '/Libraries({Id})/Documents/$ref':
    get:
      tags:
        - Libraries.DocumentDto
      summary: Get ref of Documents from Libraries
      operationId: Libraries.ListRefDocuments
      parameters:
        - name: Id
          in: path
          description: 'key: Id of LibraryDto'
          required: true
          schema:
            maximum: 2147483647
            minimum: -2147483648
            type: integer
            format: int32
          x-ms-docs-key-type: LibraryDto
        - $ref: '#/components/parameters/top'
        - $ref: '#/components/parameters/skip'
        - $ref: '#/components/parameters/search'
        - $ref: '#/components/parameters/filter'
        - $ref: '#/components/parameters/count'
        - name: $orderby
          in: query
          description: Order items by property values
          style: form
          explode: false
          schema:
            uniqueItems: true
            type: array
            items:
              enum:
                - Id
                - Id desc
                - Name
                - Name desc
                - Description
                - Description desc
                - Filename
                - Filename desc
                - NumberOfRevisions
                - NumberOfRevisions desc
                - Suffix
                - Suffix desc
                - DomainId
                - DomainId desc
                - ModificationDate
                - ModificationDate desc
                - ModifiedBy
                - ModifiedBy desc
                - Tags
                - Tags desc
              type: string
      responses:
        '200':
          description: Retrieved navigation property links
          content:
            application/json:
              schema:
                title: Collection of links of DocumentDto
                type: object
                properties:
                  value:
                    type: array
                    items:
                      type: string
          links:
            Revisions:
              operationId: Documents.DocumentDto.GetDocumentDto
              parameters:
                Id: $request.path.Id
        default:
          $ref: '#/components/responses/error'
      x-ms-docs-operation-type: operation
    post:
      tags:
        - Libraries.DocumentDto
      summary: Create new navigation property ref to Documents for Libraries
      operationId: Libraries.CreateRefDocuments
      parameters:
        - name: Id
          in: path
          description: 'key: Id of LibraryDto'
          required: true
          schema:
            maximum: 2147483647
            minimum: -2147483648
            type: integer
            format: int32
          x-ms-docs-key-type: LibraryDto
      requestBody:
        description: New navigation property ref value
        content:
          application/json:
            schema:
              type: String
        required: true
      responses:
        '201':
          description: Created navigation property link.
          content:
            application/json:
              schema:
                type: String
        default:
          $ref: '#/components/responses/error'
      x-ms-docs-operation-type: operation
    delete:
      tags:
        - Libraries.DocumentDto
      summary: Delete ref of navigation property Documents for Libraries
      operationId: Libraries.DeleteRefDocuments
      parameters:
        - name: Id
          in: path
          description: 'key: Id of LibraryDto'
          required: true
          schema:
            maximum: 2147483647
            minimum: -2147483648
            type: integer
            format: int32
          x-ms-docs-key-type: LibraryDto
        - name: If-Match
          in: header
          description: ETag
          schema:
            type: string
        - name: '@id'
          in: query
          description: Delete Uri
          schema:
            type: string
      responses:
        '204':
          description: Success
        default:
          $ref: '#/components/responses/error'
      x-ms-docs-operation-type: operation
  /Revisions:
    get:
      tags:
        - Revisions.RevisionDto
      summary: Get entities from Revisions
      operationId: Revisions.RevisionDto.ListRevisionDto
      parameters:
        - $ref: '#/components/parameters/top'
        - $ref: '#/components/parameters/skip'
        - $ref: '#/components/parameters/search'
        - $ref: '#/components/parameters/filter'
        - $ref: '#/components/parameters/count'
        - name: $orderby
          in: query
          description: Order items by property values
          style: form
          explode: false
          schema:
            uniqueItems: true
            type: array
            items:
              enum:
                - Id
                - Id desc
                - Number
                - Number desc
                - DocumentId
                - DocumentId desc
                - DocumentName
                - DocumentName desc
                - DocumentDescription
                - DocumentDescription desc
                - CreationDate
                - CreationDate desc
                - CreatedBy
                - CreatedBy desc
                - IsReviewed
                - IsReviewed desc
                - ReviewedBy
                - ReviewedBy desc
                - ReviewedDate
                - ReviewedDate desc
                - IsApproved
                - IsApproved desc
                - ApprovedBy
                - ApprovedBy desc
                - ApprovedDate
                - ApprovedDate desc
                - IsRejected
                - IsRejected desc
                - RejectedBy
                - RejectedBy desc
                - RejectedDate
                - RejectedDate desc
                - DomainId
                - DomainId desc
              type: string
        - name: $select
          in: query
          description: Select properties to be returned
          style: form
          explode: false
          schema:
            uniqueItems: true
            type: array
            items:
              enum:
                - Id
                - Number
                - DocumentId
                - DocumentName
                - DocumentDescription
                - CreationDate
                - CreatedBy
                - IsReviewed
                - ReviewedBy
                - ReviewedDate
                - IsApproved
                - ApprovedBy
                - ApprovedDate
                - IsRejected
                - RejectedBy
                - RejectedDate
                - DomainId
                - Document
              type: string
        - name: $expand
          in: query
          description: Expand related entities
          style: form
          explode: false
          schema:
            uniqueItems: true
            type: array
            items:
              enum:
                - '*'
                - Document
              type: string
      responses:
        '200':
          description: Retrieved entities
          content:
            application/json:
              schema:
                title: Collection of RevisionDto
                type: object
                properties:
                  value:
                    type: array
                    items:
                      $ref: '#/components/schemas/Siterra.Documents.App.DTO.RevisionDto'
          links:
            Document:
<<<<<<< HEAD
              operationId: Revisions.GetDocument
              parameters:
                Id: $response.body#/Id
=======
              operationId: Revisions.RevisionDto.GetRevisionDto
              parameters:
                Id: $request.path.Id
>>>>>>> c58a6136
        default:
          $ref: '#/components/responses/error'
    post:
      tags:
        - Revisions.RevisionDto
      summary: Add new entity to Revisions
      operationId: Revisions.RevisionDto.CreateRevisionDto
      requestBody:
        description: New entity
        content:
          application/json:
            schema:
              $ref: '#/components/schemas/Siterra.Documents.App.DTO.RevisionDto'
        required: true
      responses:
        '201':
          description: Created entity
          content:
            application/json:
              schema:
                $ref: '#/components/schemas/Siterra.Documents.App.DTO.RevisionDto'
        default:
          $ref: '#/components/responses/error'
      x-ms-docs-operation-type: operation
  '/Revisions({Id})':
    get:
      tags:
        - Revisions.RevisionDto
      summary: Get entity from Revisions by key
      operationId: Revisions.RevisionDto.GetRevisionDto
      parameters:
        - name: Id
          in: path
          description: 'key: Id of RevisionDto'
          required: true
          schema:
            maximum: 2147483647
            minimum: -2147483648
            type: integer
            format: int32
          x-ms-docs-key-type: RevisionDto
        - name: $select
          in: query
          description: Select properties to be returned
          style: form
          explode: false
          schema:
            uniqueItems: true
            type: array
            items:
              enum:
                - Id
                - Number
                - DocumentId
                - DocumentName
                - DocumentDescription
                - CreationDate
                - CreatedBy
                - IsReviewed
                - ReviewedBy
                - ReviewedDate
                - IsApproved
                - ApprovedBy
                - ApprovedDate
                - IsRejected
                - RejectedBy
                - RejectedDate
                - DomainId
                - Document
              type: string
        - name: $expand
          in: query
          description: Expand related entities
          style: form
          explode: false
          schema:
            uniqueItems: true
            type: array
            items:
              enum:
                - '*'
                - Document
              type: string
      responses:
        '200':
          description: Retrieved entity
          content:
            application/json:
              schema:
                $ref: '#/components/schemas/Siterra.Documents.App.DTO.RevisionDto'
          links:
            Document:
              operationId: Revisions.GetDocument
              parameters:
                Id: $response.body#/Id
        default:
          $ref: '#/components/responses/error'
      x-ms-docs-operation-type: operation
    patch:
      tags:
        - Revisions.RevisionDto
      summary: Update entity in Revisions
      operationId: Revisions.RevisionDto.UpdateRevisionDto
      parameters:
        - name: Id
          in: path
          description: 'key: Id of RevisionDto'
          required: true
          schema:
            maximum: 2147483647
            minimum: -2147483648
            type: integer
            format: int32
          x-ms-docs-key-type: RevisionDto
      requestBody:
        description: New property values
        content:
          application/json:
            schema:
              $ref: '#/components/schemas/Siterra.Documents.App.DTO.RevisionDto'
        required: true
      responses:
        '204':
          description: Success
        default:
          $ref: '#/components/responses/error'
      x-ms-docs-operation-type: operation
    delete:
      tags:
        - Revisions.RevisionDto
      summary: Delete entity from Revisions
      operationId: Revisions.RevisionDto.DeleteRevisionDto
      parameters:
        - name: Id
          in: path
          description: 'key: Id of RevisionDto'
          required: true
          schema:
            maximum: 2147483647
            minimum: -2147483648
            type: integer
            format: int32
          x-ms-docs-key-type: RevisionDto
        - name: If-Match
          in: header
          description: ETag
          schema:
            type: string
      responses:
        '204':
          description: Success
        default:
          $ref: '#/components/responses/error'
      x-ms-docs-operation-type: operation
  '/Revisions({Id})/Document':
    get:
      tags:
        - Revisions.Document
      summary: Get Document from Revisions
      operationId: Revisions.GetDocument
      parameters:
        - name: Id
          in: path
          description: 'key: Id of RevisionDto'
          required: true
          schema:
            maximum: 2147483647
            minimum: -2147483648
            type: integer
            format: int32
          x-ms-docs-key-type: RevisionDto
        - name: $select
          in: query
          description: Select properties to be returned
          style: form
          explode: false
          schema:
            uniqueItems: true
            type: array
            items:
              enum:
                - Id
                - Name
                - Description
                - StatusId
                - TypeId
                - Keywords
                - CreationDate
                - CreatedBy
                - ModificationDate
                - ModifiedBy
                - DomainId
                - LibraryId
                - OwnerUserId
                - StatusDate
                - LastRevisionId
                - CheckoutDate
                - CheckoutPath
                - CheckoutUserId
                - Number
                - OriginalDate
                - FileSized
                - FileClientPath
                - LastRevisionFileId
                - IsDeleted
                - IsNa
                - IsRejected
                - IsReviewed
                - NaDescription
                - NaReason
                - RejectedDescription
                - RejectedReason
                - ReviewDescription
                - SourceDocumentId
                - ScraperMapId
                - LastDownloadedDate
                - SmsId
                - IsApprovedOld
                - Suffix
                - ScrapeResultId
                - IsApproved
                - CategoryId
                - SectionId
                - VersionCount
                - LastFileName
                - DocumentClasses
                - Tags
                - Library
                - LastRevisionFile
                - SourceDocument
                - SourceDocumentChildren
                - Revisions
              type: string
        - name: $expand
          in: query
          description: Expand related entities
          style: form
          explode: false
          schema:
            uniqueItems: true
            type: array
            items:
              enum:
                - '*'
                - Library
                - LastRevisionFile
                - SourceDocument
                - SourceDocumentChildren
                - Revisions
              type: string
      responses:
        '200':
          description: Retrieved navigation property
          content:
            application/json:
              schema:
                $ref: '#/components/schemas/Siterra.Documents.BusinessLogic.Entities.Document.Document'
          links:
            Library:
              operationId: RevisionDto.Document.GetLibrary
              parameters:
                Id: $response.body#/Id
            LastRevisionFile:
              operationId: RevisionDto.Document.GetLastRevisionFile
              parameters:
                Id: $response.body#/Id
            SourceDocument:
              operationId: RevisionDto.Document.GetSourceDocument
              parameters:
                Id: $response.body#/Id
            SourceDocumentChildren:
              operationId: RevisionDto.Document.GetSourceDocumentChildren
              parameters:
                Id: $response.body#/Id
            Revisions:
              operationId: RevisionDto.Document.GetRevisions
              parameters:
                Id: $response.body#/Id
        default:
          $ref: '#/components/responses/error'
      x-ms-docs-operation-type: operation
  '/Revisions({Id})/Document/$ref':
    get:
      tags:
        - Revisions.Document
      summary: Get ref of Document from Revisions
      operationId: Revisions.GetRefDocument
      parameters:
        - name: Id
          in: path
          description: 'key: Id of RevisionDto'
          required: true
          schema:
            maximum: 2147483647
            minimum: -2147483648
            type: integer
            format: int32
          x-ms-docs-key-type: RevisionDto
      responses:
        '200':
          description: Retrieved navigation property link
          content:
            application/json:
              schema:
                type: string
        default:
          $ref: '#/components/responses/error'
      x-ms-docs-operation-type: operation
    patch:
      tags:
        - Revisions.Document
      summary: Update the ref of navigation property Document in Revisions
      operationId: Revisions.UpdateRefDocument
      parameters:
        - name: Id
          in: path
          description: 'key: Id of RevisionDto'
          required: true
          schema:
            maximum: 2147483647
            minimum: -2147483648
            type: integer
            format: int32
          x-ms-docs-key-type: RevisionDto
      requestBody:
        description: New navigation property ref values
        content:
          application/json:
            schema:
              type: String
        required: true
      responses:
        '204':
          description: Success
        default:
          $ref: '#/components/responses/error'
      x-ms-docs-operation-type: operation
    delete:
      tags:
        - Revisions.Document
      summary: Delete ref of navigation property Document for Revisions
      operationId: Revisions.DeleteRefDocument
      parameters:
        - name: Id
          in: path
          description: 'key: Id of RevisionDto'
          required: true
          schema:
            maximum: 2147483647
            minimum: -2147483648
            type: integer
            format: int32
          x-ms-docs-key-type: RevisionDto
        - name: If-Match
          in: header
          description: ETag
          schema:
            type: string
      responses:
        '204':
          description: Success
        default:
          $ref: '#/components/responses/error'
      x-ms-docs-operation-type: operation
  /Tasks:
    get:
      tags:
        - Tasks.DocumentDto
      summary: Get entities from Tasks
      operationId: Tasks.DocumentDto.ListDocumentDto
      parameters:
        - $ref: '#/components/parameters/top'
        - $ref: '#/components/parameters/skip'
        - $ref: '#/components/parameters/search'
        - $ref: '#/components/parameters/filter'
        - $ref: '#/components/parameters/count'
        - name: $orderby
          in: query
          description: Order items by property values
          style: form
          explode: false
          schema:
            uniqueItems: true
            type: array
            items:
              enum:
                - Id
                - Id desc
                - Name
                - Name desc
                - Description
                - Description desc
                - Filename
                - Filename desc
                - NumberOfRevisions
                - NumberOfRevisions desc
                - Suffix
                - Suffix desc
                - DomainId
                - DomainId desc
                - ModificationDate
                - ModificationDate desc
                - ModifiedBy
                - ModifiedBy desc
                - Tags
                - Tags desc
              type: string
        - name: $select
          in: query
          description: Select properties to be returned
          style: form
          explode: false
          schema:
            uniqueItems: true
            type: array
            items:
              enum:
                - Id
                - Name
                - Description
                - Filename
                - NumberOfRevisions
                - Suffix
                - DomainId
                - ModificationDate
                - ModifiedBy
                - Tags
                - Revisions
              type: string
        - name: $expand
          in: query
          description: Expand related entities
          style: form
          explode: false
          schema:
            uniqueItems: true
            type: array
            items:
              enum:
                - '*'
                - Revisions
              type: string
      responses:
        '200':
          description: Retrieved entities
          content:
            application/json:
              schema:
                title: Collection of DocumentDto
                type: object
                properties:
                  value:
                    type: array
                    items:
                      $ref: '#/components/schemas/Siterra.Documents.App.DTO.DocumentDto'
          links:
            Revisions:
<<<<<<< HEAD
              operationId: Tasks.GetRevisions
              parameters:
                Id: $response.body#/Id
=======
              operationId: Tasks.DocumentDto.GetDocumentDto
              parameters:
                Id: $request.path.Id
>>>>>>> c58a6136
        default:
          $ref: '#/components/responses/error'
    post:
      tags:
        - Tasks.DocumentDto
      summary: Add new entity to Tasks
      operationId: Tasks.DocumentDto.CreateDocumentDto
      requestBody:
        description: New entity
        content:
          application/json:
            schema:
              $ref: '#/components/schemas/Siterra.Documents.App.DTO.DocumentDto'
        required: true
      responses:
        '201':
          description: Created entity
          content:
            application/json:
              schema:
                $ref: '#/components/schemas/Siterra.Documents.App.DTO.DocumentDto'
        default:
          $ref: '#/components/responses/error'
      x-ms-docs-operation-type: operation
  '/Tasks({Id})':
    get:
      tags:
        - Tasks.DocumentDto
      summary: Get entity from Tasks by key
      operationId: Tasks.DocumentDto.GetDocumentDto
      parameters:
        - name: Id
          in: path
          description: 'key: Id of DocumentDto'
          required: true
          schema:
            maximum: 2147483647
            minimum: -2147483648
            type: integer
            format: int32
          x-ms-docs-key-type: DocumentDto
        - name: $select
          in: query
          description: Select properties to be returned
          style: form
          explode: false
          schema:
            uniqueItems: true
            type: array
            items:
              enum:
                - Id
                - Name
                - Description
                - Filename
                - NumberOfRevisions
                - Suffix
                - DomainId
                - ModificationDate
                - ModifiedBy
                - Tags
                - Revisions
              type: string
        - name: $expand
          in: query
          description: Expand related entities
          style: form
          explode: false
          schema:
            uniqueItems: true
            type: array
            items:
              enum:
                - '*'
                - Revisions
              type: string
      responses:
        '200':
          description: Retrieved entity
          content:
            application/json:
              schema:
                $ref: '#/components/schemas/Siterra.Documents.App.DTO.DocumentDto'
          links:
            Revisions:
              operationId: Tasks.GetRevisions
              parameters:
                Id: $response.body#/Id
        default:
          $ref: '#/components/responses/error'
      x-ms-docs-operation-type: operation
    patch:
      tags:
        - Tasks.DocumentDto
      summary: Update entity in Tasks
      operationId: Tasks.DocumentDto.UpdateDocumentDto
      parameters:
        - name: Id
          in: path
          description: 'key: Id of DocumentDto'
          required: true
          schema:
            maximum: 2147483647
            minimum: -2147483648
            type: integer
            format: int32
          x-ms-docs-key-type: DocumentDto
      requestBody:
        description: New property values
        content:
          application/json:
            schema:
              $ref: '#/components/schemas/Siterra.Documents.App.DTO.DocumentDto'
        required: true
      responses:
        '204':
          description: Success
        default:
          $ref: '#/components/responses/error'
      x-ms-docs-operation-type: operation
    delete:
      tags:
        - Tasks.DocumentDto
      summary: Delete entity from Tasks
      operationId: Tasks.DocumentDto.DeleteDocumentDto
      parameters:
        - name: Id
          in: path
          description: 'key: Id of DocumentDto'
          required: true
          schema:
            maximum: 2147483647
            minimum: -2147483648
            type: integer
            format: int32
          x-ms-docs-key-type: DocumentDto
        - name: If-Match
          in: header
          description: ETag
          schema:
            type: string
      responses:
        '204':
          description: Success
        default:
          $ref: '#/components/responses/error'
      x-ms-docs-operation-type: operation
  '/Tasks({Id})/Default.Upload':
    post:
      tags:
        - Tasks.Actions
      summary: Invoke action Upload
      operationId: Tasks.Upload
      parameters:
        - name: Id
          in: path
          description: 'key: Id of DocumentDto'
          required: true
          schema:
            maximum: 2147483647
            minimum: -2147483648
            type: integer
            format: int32
          x-ms-docs-key-type: DocumentDto
      responses:
        '200':
          description: Success
          content:
            application/json:
              schema:
                $ref: '#/components/schemas/Siterra.Documents.App.DTO.DocumentDto'
        default:
          $ref: '#/components/responses/error'
      x-ms-docs-operation-type: action
  '/Tasks({Id})/Revisions':
    get:
      tags:
        - Tasks.RevisionDto
      summary: Get Revisions from Tasks
      operationId: Tasks.ListRevisions
      parameters:
        - name: Id
          in: path
          description: 'key: Id of DocumentDto'
          required: true
          schema:
            maximum: 2147483647
            minimum: -2147483648
            type: integer
            format: int32
          x-ms-docs-key-type: DocumentDto
        - $ref: '#/components/parameters/top'
        - $ref: '#/components/parameters/skip'
        - $ref: '#/components/parameters/search'
        - $ref: '#/components/parameters/filter'
        - $ref: '#/components/parameters/count'
        - name: $orderby
          in: query
          description: Order items by property values
          style: form
          explode: false
          schema:
            uniqueItems: true
            type: array
            items:
              enum:
                - Id
                - Id desc
                - Number
                - Number desc
                - DocumentId
                - DocumentId desc
                - DocumentName
                - DocumentName desc
                - DocumentDescription
                - DocumentDescription desc
                - CreationDate
                - CreationDate desc
                - CreatedBy
                - CreatedBy desc
                - IsReviewed
                - IsReviewed desc
                - ReviewedBy
                - ReviewedBy desc
                - ReviewedDate
                - ReviewedDate desc
                - IsApproved
                - IsApproved desc
                - ApprovedBy
                - ApprovedBy desc
                - ApprovedDate
                - ApprovedDate desc
                - IsRejected
                - IsRejected desc
                - RejectedBy
                - RejectedBy desc
                - RejectedDate
                - RejectedDate desc
                - DomainId
                - DomainId desc
              type: string
        - name: $select
          in: query
          description: Select properties to be returned
          style: form
          explode: false
          schema:
            uniqueItems: true
            type: array
            items:
              enum:
                - Id
                - Number
                - DocumentId
                - DocumentName
                - DocumentDescription
                - CreationDate
                - CreatedBy
                - IsReviewed
                - ReviewedBy
                - ReviewedDate
                - IsApproved
                - ApprovedBy
                - ApprovedDate
                - IsRejected
                - RejectedBy
                - RejectedDate
                - DomainId
                - Document
              type: string
        - name: $expand
          in: query
          description: Expand related entities
          style: form
          explode: false
          schema:
            uniqueItems: true
            type: array
            items:
              enum:
                - '*'
                - Document
              type: string
      responses:
        '200':
          description: Retrieved navigation property
          content:
            application/json:
              schema:
                title: Collection of RevisionDto
                type: object
                properties:
                  value:
                    type: array
                    items:
                      $ref: '#/components/schemas/Siterra.Documents.App.DTO.RevisionDto'
          links:
            Document:
<<<<<<< HEAD
              operationId: DocumentDto.Revisions.GetDocument
              parameters:
                Id: $response.body#/Id
=======
              operationId: Revisions.RevisionDto.GetRevisionDto
              parameters:
                Id: $request.path.Id
>>>>>>> c58a6136
        default:
          $ref: '#/components/responses/error'
      x-ms-docs-operation-type: operation
  '/Tasks({Id})/Revisions({Id1})':
    get:
      tags:
        - Tasks.RevisionDto
      summary: Get Revisions from Tasks
      operationId: Tasks.GetRevisions
      parameters:
        - name: Id
          in: path
          description: 'key: Id of DocumentDto'
          required: true
          schema:
            maximum: 2147483647
            minimum: -2147483648
            type: integer
            format: int32
          x-ms-docs-key-type: DocumentDto
        - name: Id1
          in: path
          description: 'key: Id of RevisionDto'
          required: true
          schema:
            maximum: 2147483647
            minimum: -2147483648
            type: integer
            format: int32
          x-ms-docs-key-type: RevisionDto
        - name: $select
          in: query
          description: Select properties to be returned
          style: form
          explode: false
          schema:
            uniqueItems: true
            type: array
            items:
              enum:
                - Id
                - Number
                - DocumentId
                - DocumentName
                - DocumentDescription
                - CreationDate
                - CreatedBy
                - IsReviewed
                - ReviewedBy
                - ReviewedDate
                - IsApproved
                - ApprovedBy
                - ApprovedDate
                - IsRejected
                - RejectedBy
                - RejectedDate
                - DomainId
                - Document
              type: string
        - name: $expand
          in: query
          description: Expand related entities
          style: form
          explode: false
          schema:
            uniqueItems: true
            type: array
            items:
              enum:
                - '*'
                - Document
              type: string
      responses:
        '200':
          description: Retrieved navigation property
          content:
            application/json:
              schema:
                $ref: '#/components/schemas/Siterra.Documents.App.DTO.RevisionDto'
          links:
            Document:
              operationId: DocumentDto.Revisions.GetDocument
              parameters:
                Id: $response.body#/Id
                Id1: $request.path.Id1
        default:
          $ref: '#/components/responses/error'
      x-ms-docs-operation-type: operation
  '/Tasks({Id})/Revisions/$ref':
    get:
      tags:
        - Tasks.RevisionDto
      summary: Get ref of Revisions from Tasks
      operationId: Tasks.ListRefRevisions
      parameters:
        - name: Id
          in: path
          description: 'key: Id of DocumentDto'
          required: true
          schema:
            maximum: 2147483647
            minimum: -2147483648
            type: integer
            format: int32
          x-ms-docs-key-type: DocumentDto
        - $ref: '#/components/parameters/top'
        - $ref: '#/components/parameters/skip'
        - $ref: '#/components/parameters/search'
        - $ref: '#/components/parameters/filter'
        - $ref: '#/components/parameters/count'
        - name: $orderby
          in: query
          description: Order items by property values
          style: form
          explode: false
          schema:
            uniqueItems: true
            type: array
            items:
              enum:
                - Id
                - Id desc
                - Number
                - Number desc
                - DocumentId
                - DocumentId desc
                - DocumentName
                - DocumentName desc
                - DocumentDescription
                - DocumentDescription desc
                - CreationDate
                - CreationDate desc
                - CreatedBy
                - CreatedBy desc
                - IsReviewed
                - IsReviewed desc
                - ReviewedBy
                - ReviewedBy desc
                - ReviewedDate
                - ReviewedDate desc
                - IsApproved
                - IsApproved desc
                - ApprovedBy
                - ApprovedBy desc
                - ApprovedDate
                - ApprovedDate desc
                - IsRejected
                - IsRejected desc
                - RejectedBy
                - RejectedBy desc
                - RejectedDate
                - RejectedDate desc
                - DomainId
                - DomainId desc
              type: string
      responses:
        '200':
          description: Retrieved navigation property links
          content:
            application/json:
              schema:
                title: Collection of links of RevisionDto
                type: object
                properties:
                  value:
                    type: array
                    items:
                      type: string
          links:
            Document:
              operationId: Revisions.RevisionDto.GetRevisionDto
              parameters:
                Id: $request.path.Id
        default:
          $ref: '#/components/responses/error'
      x-ms-docs-operation-type: operation
    post:
      tags:
        - Tasks.RevisionDto
      summary: Create new navigation property ref to Revisions for Tasks
      operationId: Tasks.CreateRefRevisions
      parameters:
        - name: Id
          in: path
          description: 'key: Id of DocumentDto'
          required: true
          schema:
            maximum: 2147483647
            minimum: -2147483648
            type: integer
            format: int32
          x-ms-docs-key-type: DocumentDto
      requestBody:
        description: New navigation property ref value
        content:
          application/json:
            schema:
              type: String
        required: true
      responses:
        '201':
          description: Created navigation property link.
          content:
            application/json:
              schema:
                type: String
        default:
          $ref: '#/components/responses/error'
      x-ms-docs-operation-type: operation
    delete:
      tags:
        - Tasks.RevisionDto
      summary: Delete ref of navigation property Revisions for Tasks
      operationId: Tasks.DeleteRefRevisions
      parameters:
        - name: Id
          in: path
          description: 'key: Id of DocumentDto'
          required: true
          schema:
            maximum: 2147483647
            minimum: -2147483648
            type: integer
            format: int32
          x-ms-docs-key-type: DocumentDto
        - name: If-Match
          in: header
          description: ETag
          schema:
            type: string
        - name: '@id'
          in: query
          description: Delete Uri
          schema:
            type: string
      responses:
        '204':
          description: Success
        default:
          $ref: '#/components/responses/error'
      x-ms-docs-operation-type: operation
components:
  schemas:
    Siterra.Documents.App.DTO.DocumentDto:
      title: DocumentDto
      type: object
      properties:
        Id:
          maximum: 2147483647
          minimum: -2147483648
          type: integer
          format: int32
        Name:
          type: string
          nullable: true
        Description:
          type: string
          nullable: true
        Filename:
          type: string
          nullable: true
        NumberOfRevisions:
          type: string
          nullable: true
        Suffix:
          type: string
          nullable: true
        DomainId:
          maximum: 2147483647
          minimum: -2147483648
          type: integer
          format: int32
        ModificationDate:
          pattern: '^[0-9]{4,}-(0[1-9]|1[012])-(0[1-9]|[12][0-9]|3[01])T([01][0-9]|2[0-3]):[0-5][0-9]:[0-5][0-9]([.][0-9]{1,12})?(Z|[+-][0-9][0-9]:[0-9][0-9])$'
          type: string
          format: date-time
          nullable: true
        ModifiedBy:
          maximum: 2147483647
          minimum: -2147483648
          type: integer
          format: int32
          nullable: true
        Tags:
          type: array
          items:
            anyOf:
              - $ref: '#/components/schemas/Siterra.Documents.App.DTO.DocumentTagRelDto'
            nullable: true
        Revisions:
          type: array
          items:
            $ref: '#/components/schemas/Siterra.Documents.App.DTO.RevisionDto'
      example:
        Id: integer (identifier)
        Name: string
        Description: string
        Filename: string
        NumberOfRevisions: string
        Suffix: string
        DomainId: integer
        ModificationDate: string (timestamp)
        ModifiedBy: integer
        Tags:
          - '@odata.type': Siterra.Documents.App.DTO.DocumentTagRelDto
        Revisions:
          - '@odata.type': Siterra.Documents.App.DTO.RevisionDto
    Siterra.Documents.App.DTO.LibraryDto:
      title: LibraryDto
      type: object
      properties:
        Id:
          maximum: 2147483647
          minimum: -2147483648
          type: integer
          format: int32
        Name:
          type: string
          nullable: true
        Number:
          type: string
          nullable: true
        Description:
          type: string
          nullable: true
        LibraryTemplateId:
          maximum: 2147483647
          minimum: -2147483648
          type: integer
          format: int32
          nullable: true
        ParentTypeId:
          maximum: 2147483647
          minimum: -2147483648
          type: integer
          format: int32
        ParentId:
          maximum: 2147483647
          minimum: -2147483648
          type: integer
          format: int32
        AllowMultiple:
          type: boolean
        AutoCreate:
          type: boolean
        TypeId:
          maximum: 2147483647
          minimum: -2147483648
          type: integer
          format: int32
        DomainId:
          maximum: 2147483647
          minimum: -2147483648
          type: integer
          format: int32
        CreatedBy:
          maximum: 2147483647
          minimum: -2147483648
          type: integer
          format: int32
        CreationDate:
          pattern: '^[0-9]{4,}-(0[1-9]|1[012])-(0[1-9]|[12][0-9]|3[01])T([01][0-9]|2[0-3]):[0-5][0-9]:[0-5][0-9]([.][0-9]{1,12})?(Z|[+-][0-9][0-9]:[0-9][0-9])$'
          type: string
          format: date-time
        ModifiedBy:
          maximum: 2147483647
          minimum: -2147483648
          type: integer
          format: int32
          nullable: true
        ModificationDate:
          pattern: '^[0-9]{4,}-(0[1-9]|1[012])-(0[1-9]|[12][0-9]|3[01])T([01][0-9]|2[0-3]):[0-5][0-9]:[0-5][0-9]([.][0-9]{1,12})?(Z|[+-][0-9][0-9]:[0-9][0-9])$'
          type: string
          format: date-time
          nullable: true
        Documents:
          type: array
          items:
            $ref: '#/components/schemas/Siterra.Documents.App.DTO.DocumentDto'
      example:
        Id: integer (identifier)
        Name: string
        Number: string
        Description: string
        LibraryTemplateId: integer
        ParentTypeId: integer
        ParentId: integer
        AllowMultiple: true
        AutoCreate: true
        TypeId: integer
        DomainId: integer
        CreatedBy: integer
        CreationDate: string (timestamp)
        ModifiedBy: integer
        ModificationDate: string (timestamp)
        Documents:
          - '@odata.type': Siterra.Documents.App.DTO.DocumentDto
    Siterra.Documents.App.DTO.RevisionDto:
      title: RevisionDto
      type: object
      properties:
        Id:
          maximum: 2147483647
          minimum: -2147483648
          type: integer
          format: int32
        Number:
          maximum: 2147483647
          minimum: -2147483648
          type: integer
          format: int32
        DocumentId:
          maximum: 2147483647
          minimum: -2147483648
          type: integer
          format: int32
          nullable: true
        DocumentName:
          type: string
          nullable: true
        DocumentDescription:
          type: string
          nullable: true
        CreationDate:
          pattern: '^[0-9]{4,}-(0[1-9]|1[012])-(0[1-9]|[12][0-9]|3[01])T([01][0-9]|2[0-3]):[0-5][0-9]:[0-5][0-9]([.][0-9]{1,12})?(Z|[+-][0-9][0-9]:[0-9][0-9])$'
          type: string
          format: date-time
        CreatedBy:
          maximum: 2147483647
          minimum: -2147483648
          type: integer
          format: int32
        IsReviewed:
          type: boolean
        ReviewedBy:
          maximum: 2147483647
          minimum: -2147483648
          type: integer
          format: int32
          nullable: true
        ReviewedDate:
          pattern: '^[0-9]{4,}-(0[1-9]|1[012])-(0[1-9]|[12][0-9]|3[01])T([01][0-9]|2[0-3]):[0-5][0-9]:[0-5][0-9]([.][0-9]{1,12})?(Z|[+-][0-9][0-9]:[0-9][0-9])$'
          type: string
          format: date-time
          nullable: true
        IsApproved:
          type: boolean
        ApprovedBy:
          maximum: 2147483647
          minimum: -2147483648
          type: integer
          format: int32
          nullable: true
        ApprovedDate:
          pattern: '^[0-9]{4,}-(0[1-9]|1[012])-(0[1-9]|[12][0-9]|3[01])T([01][0-9]|2[0-3]):[0-5][0-9]:[0-5][0-9]([.][0-9]{1,12})?(Z|[+-][0-9][0-9]:[0-9][0-9])$'
          type: string
          format: date-time
          nullable: true
        IsRejected:
          type: boolean
        RejectedBy:
          maximum: 2147483647
          minimum: -2147483648
          type: integer
          format: int32
          nullable: true
        RejectedDate:
          pattern: '^[0-9]{4,}-(0[1-9]|1[012])-(0[1-9]|[12][0-9]|3[01])T([01][0-9]|2[0-3]):[0-5][0-9]:[0-5][0-9]([.][0-9]{1,12})?(Z|[+-][0-9][0-9]:[0-9][0-9])$'
          type: string
          format: date-time
          nullable: true
        DomainId:
          maximum: 2147483647
          minimum: -2147483648
          type: integer
          format: int32
        Document:
          anyOf:
            - $ref: '#/components/schemas/Siterra.Documents.BusinessLogic.Entities.Document.Document'
          nullable: true
      example:
        Id: integer (identifier)
        Number: integer
        DocumentId: integer
        DocumentName: string
        DocumentDescription: string
        CreationDate: string (timestamp)
        CreatedBy: integer
        IsReviewed: true
        ReviewedBy: integer
        ReviewedDate: string (timestamp)
        IsApproved: true
        ApprovedBy: integer
        ApprovedDate: string (timestamp)
        IsRejected: true
        RejectedBy: integer
        RejectedDate: string (timestamp)
        DomainId: integer
        Document:
          '@odata.type': Siterra.Documents.BusinessLogic.Entities.Document.Document
    Siterra.Documents.App.DTO.CategoryDto:
      title: CategoryDto
      type: object
      properties:
        Id:
          maximum: 2147483647
          minimum: -2147483648
          type: integer
          format: int32
        Name:
          type: string
          nullable: true
        Description:
          type: string
          nullable: true
        CreationDate:
          pattern: '^[0-9]{4,}-(0[1-9]|1[012])-(0[1-9]|[12][0-9]|3[01])T([01][0-9]|2[0-3]):[0-5][0-9]:[0-5][0-9]([.][0-9]{1,12})?(Z|[+-][0-9][0-9]:[0-9][0-9])$'
          type: string
          format: date-time
        ModificationDate:
          pattern: '^[0-9]{4,}-(0[1-9]|1[012])-(0[1-9]|[12][0-9]|3[01])T([01][0-9]|2[0-3]):[0-5][0-9]:[0-5][0-9]([.][0-9]{1,12})?(Z|[+-][0-9][0-9]:[0-9][0-9])$'
          type: string
          format: date-time
        DomainId:
          maximum: 2147483647
          minimum: -2147483648
          type: integer
          format: int32
      example:
        Id: integer (identifier)
        Name: string
        Description: string
        CreationDate: string (timestamp)
        ModificationDate: string (timestamp)
        DomainId: integer
    Siterra.Documents.App.DTO.DocumentTagRelDto:
      title: DocumentTagRelDto
      type: object
      properties:
        Name:
          type: string
          nullable: true
      example:
        Name: string
    Siterra.Documents.BusinessLogic.Entities.Document.Document:
      title: Document
      type: object
      properties:
        Id:
          maximum: 2147483647
          minimum: -2147483648
          type: integer
          format: int32
        Name:
          type: string
          nullable: true
        Description:
          type: string
          nullable: true
        StatusId:
          maximum: 2147483647
          minimum: -2147483648
          type: integer
          format: int32
        TypeId:
          maximum: 2147483647
          minimum: -2147483648
          type: integer
          format: int32
        Keywords:
          type: string
          nullable: true
        CreationDate:
          pattern: '^[0-9]{4,}-(0[1-9]|1[012])-(0[1-9]|[12][0-9]|3[01])T([01][0-9]|2[0-3]):[0-5][0-9]:[0-5][0-9]([.][0-9]{1,12})?(Z|[+-][0-9][0-9]:[0-9][0-9])$'
          type: string
          format: date-time
        CreatedBy:
          maximum: 2147483647
          minimum: -2147483648
          type: integer
          format: int32
        ModificationDate:
          pattern: '^[0-9]{4,}-(0[1-9]|1[012])-(0[1-9]|[12][0-9]|3[01])T([01][0-9]|2[0-3]):[0-5][0-9]:[0-5][0-9]([.][0-9]{1,12})?(Z|[+-][0-9][0-9]:[0-9][0-9])$'
          type: string
          format: date-time
        ModifiedBy:
          maximum: 2147483647
          minimum: -2147483648
          type: integer
          format: int32
        DomainId:
          maximum: 2147483647
          minimum: -2147483648
          type: integer
          format: int32
        LibraryId:
          maximum: 2147483647
          minimum: -2147483648
          type: integer
          format: int32
          nullable: true
        OwnerUserId:
          maximum: 2147483647
          minimum: -2147483648
          type: integer
          format: int32
        StatusDate:
          pattern: '^[0-9]{4,}-(0[1-9]|1[012])-(0[1-9]|[12][0-9]|3[01])T([01][0-9]|2[0-3]):[0-5][0-9]:[0-5][0-9]([.][0-9]{1,12})?(Z|[+-][0-9][0-9]:[0-9][0-9])$'
          type: string
          format: date-time
        LastRevisionId:
          maximum: 2147483647
          minimum: -2147483648
          type: integer
          format: int32
          nullable: true
        CheckoutDate:
          pattern: '^[0-9]{4,}-(0[1-9]|1[012])-(0[1-9]|[12][0-9]|3[01])T([01][0-9]|2[0-3]):[0-5][0-9]:[0-5][0-9]([.][0-9]{1,12})?(Z|[+-][0-9][0-9]:[0-9][0-9])$'
          type: string
          format: date-time
          nullable: true
        CheckoutPath:
          type: string
          nullable: true
        CheckoutUserId:
          maximum: 2147483647
          minimum: -2147483648
          type: integer
          format: int32
          nullable: true
        Number:
          type: string
          nullable: true
        OriginalDate:
          pattern: '^[0-9]{4,}-(0[1-9]|1[012])-(0[1-9]|[12][0-9]|3[01])T([01][0-9]|2[0-3]):[0-5][0-9]:[0-5][0-9]([.][0-9]{1,12})?(Z|[+-][0-9][0-9]:[0-9][0-9])$'
          type: string
          format: date-time
          nullable: true
        FileSized:
          multipleOf: 1
          type: number
          format: decimal
        FileClientPath:
          type: string
          nullable: true
        LastRevisionFileId:
          maximum: 2147483647
          minimum: -2147483648
          type: integer
          format: int32
          nullable: true
        IsDeleted:
          maximum: 2147483647
          minimum: -2147483648
          type: integer
          format: int32
        IsNa:
          multipleOf: 1
          type: number
          format: decimal
          nullable: true
        IsRejected:
          multipleOf: 1
          type: number
          format: decimal
          nullable: true
        IsReviewed:
          multipleOf: 1
          type: number
          format: decimal
          nullable: true
        NaDescription:
          type: string
          nullable: true
        NaReason:
          type: string
          nullable: true
        RejectedDescription:
          type: string
          nullable: true
        RejectedReason:
          type: string
          nullable: true
        ReviewDescription:
          type: string
          nullable: true
        SourceDocumentId:
          maximum: 2147483647
          minimum: -2147483648
          type: integer
          format: int32
          nullable: true
        ScraperMapId:
          maximum: 2147483647
          minimum: -2147483648
          type: integer
          format: int32
          nullable: true
        LastDownloadedDate:
          pattern: '^[0-9]{4,}-(0[1-9]|1[012])-(0[1-9]|[12][0-9]|3[01])T([01][0-9]|2[0-3]):[0-5][0-9]:[0-5][0-9]([.][0-9]{1,12})?(Z|[+-][0-9][0-9]:[0-9][0-9])$'
          type: string
          format: date-time
          nullable: true
        SmsId:
          maximum: 2147483647
          minimum: -2147483648
          type: integer
          format: int32
          nullable: true
        IsApprovedOld:
          maximum: 2147483647
          minimum: -2147483648
          type: integer
          format: int32
          nullable: true
        Suffix:
          type: string
          nullable: true
        ScrapeResultId:
          maximum: 2147483647
          minimum: -2147483648
          type: integer
          format: int32
          nullable: true
        IsApproved:
          multipleOf: 1
          type: number
          format: decimal
          nullable: true
        CategoryId:
          maximum: 2147483647
          minimum: -2147483648
          type: integer
          format: int32
          nullable: true
        SectionId:
          maximum: 2147483647
          minimum: -2147483648
          type: integer
          format: int32
          nullable: true
        VersionCount:
          maximum: 2147483647
          minimum: -2147483648
          type: integer
          format: int32
        LastFileName:
          type: string
          nullable: true
        DocumentClasses:
          type: array
          items:
            anyOf:
              - $ref: '#/components/schemas/Siterra.Documents.BusinessLogic.Entities.Document.DocumentClass'
            nullable: true
        Tags:
          type: array
          items:
            anyOf:
              - $ref: '#/components/schemas/Siterra.Documents.BusinessLogic.Entities.Document.DocumentTagRel'
            nullable: true
        Library:
          anyOf:
            - $ref: '#/components/schemas/Siterra.Documents.BusinessLogic.Entities.Library.Library'
          nullable: true
        LastRevisionFile:
          anyOf:
            - $ref: '#/components/schemas/Siterra.Documents.BusinessLogic.Entities.DocumentFile.DocumentFile'
          nullable: true
        SourceDocument:
          anyOf:
            - $ref: '#/components/schemas/Siterra.Documents.BusinessLogic.Entities.Document.Document'
          nullable: true
        SourceDocumentChildren:
          type: array
          items:
            $ref: '#/components/schemas/Siterra.Documents.BusinessLogic.Entities.Document.Document'
        Revisions:
          type: array
          items:
            $ref: '#/components/schemas/Siterra.Documents.BusinessLogic.Entities.Revision.Revision'
      example:
        Id: integer (identifier)
        Name: string
        Description: string
        StatusId: integer
        TypeId: integer
        Keywords: string
        CreationDate: string (timestamp)
        CreatedBy: integer
        ModificationDate: string (timestamp)
        ModifiedBy: integer
        DomainId: integer
        LibraryId: integer
        OwnerUserId: integer
        StatusDate: string (timestamp)
        LastRevisionId: integer
        CheckoutDate: string (timestamp)
        CheckoutPath: string
        CheckoutUserId: integer
        Number: string
        OriginalDate: string (timestamp)
        FileSized: number
        FileClientPath: string
        LastRevisionFileId: integer
        IsDeleted: integer
        IsNa: number
        IsRejected: number
        IsReviewed: number
        NaDescription: string
        NaReason: string
        RejectedDescription: string
        RejectedReason: string
        ReviewDescription: string
        SourceDocumentId: integer
        ScraperMapId: integer
        LastDownloadedDate: string (timestamp)
        SmsId: integer
        IsApprovedOld: integer
        Suffix: string
        ScrapeResultId: integer
        IsApproved: number
        CategoryId: integer
        SectionId: integer
        VersionCount: integer
        LastFileName: string
        DocumentClasses:
          - '@odata.type': Siterra.Documents.BusinessLogic.Entities.Document.DocumentClass
        Tags:
          - '@odata.type': Siterra.Documents.BusinessLogic.Entities.Document.DocumentTagRel
        Library:
          '@odata.type': Siterra.Documents.BusinessLogic.Entities.Library.Library
        LastRevisionFile:
          '@odata.type': Siterra.Documents.BusinessLogic.Entities.DocumentFile.DocumentFile
        SourceDocument:
          '@odata.type': Siterra.Documents.BusinessLogic.Entities.Document.Document
        SourceDocumentChildren:
          - '@odata.type': Siterra.Documents.BusinessLogic.Entities.Document.Document
        Revisions:
          - '@odata.type': Siterra.Documents.BusinessLogic.Entities.Revision.Revision
    Siterra.Documents.BusinessLogic.Entities.Document.DocumentClass:
      title: DocumentClass
      type: object
      properties:
        ClassInstance:
          maximum: 2147483647
          minimum: -2147483648
          type: integer
          format: int32
        ClassId:
          maximum: 2147483647
          minimum: -2147483648
          type: integer
          format: int32
        DocumentId:
          maximum: 2147483647
          minimum: -2147483648
          type: integer
          format: int32
        CreatedBy:
          maximum: 2147483647
          minimum: -2147483648
          type: integer
          format: int32
        CreationDate:
          pattern: '^[0-9]{4,}-(0[1-9]|1[012])-(0[1-9]|[12][0-9]|3[01])T([01][0-9]|2[0-3]):[0-5][0-9]:[0-5][0-9]([.][0-9]{1,12})?(Z|[+-][0-9][0-9]:[0-9][0-9])$'
          type: string
          format: date-time
        ModifiedBy:
          maximum: 2147483647
          minimum: -2147483648
          type: integer
          format: int32
        ModificationDate:
          pattern: '^[0-9]{4,}-(0[1-9]|1[012])-(0[1-9]|[12][0-9]|3[01])T([01][0-9]|2[0-3]):[0-5][0-9]:[0-5][0-9]([.][0-9]{1,12})?(Z|[+-][0-9][0-9]:[0-9][0-9])$'
          type: string
          format: date-time
        IsPrimary:
          type: boolean
        Document:
          anyOf:
            - $ref: '#/components/schemas/Siterra.Documents.BusinessLogic.Entities.Document.Document'
          nullable: true
      example:
        ClassInstance: integer
        ClassId: integer
        DocumentId: integer
        CreatedBy: integer
        CreationDate: string (timestamp)
        ModifiedBy: integer
        ModificationDate: string (timestamp)
        IsPrimary: true
        Document:
          '@odata.type': Siterra.Documents.BusinessLogic.Entities.Document.Document
    Siterra.Documents.BusinessLogic.Entities.Document.DocumentTagRel:
      title: DocumentTagRel
      type: object
      properties:
        DocumentId:
          maximum: 2147483647
          minimum: -2147483648
          type: integer
          format: int32
        TagId:
          maximum: 2147483647
          minimum: -2147483648
          type: integer
          format: int32
        DomainId:
          maximum: 2147483647
          minimum: -2147483648
          type: integer
          format: int32
        CreatedBy:
          maximum: 2147483647
          minimum: -2147483648
          type: integer
          format: int32
        ModifiedBy:
          maximum: 2147483647
          minimum: -2147483648
          type: integer
          format: int32
        CreationDate:
          pattern: '^[0-9]{4,}-(0[1-9]|1[012])-(0[1-9]|[12][0-9]|3[01])T([01][0-9]|2[0-3]):[0-5][0-9]:[0-5][0-9]([.][0-9]{1,12})?(Z|[+-][0-9][0-9]:[0-9][0-9])$'
          type: string
          format: date-time
        ModificationDate:
          pattern: '^[0-9]{4,}-(0[1-9]|1[012])-(0[1-9]|[12][0-9]|3[01])T([01][0-9]|2[0-3]):[0-5][0-9]:[0-5][0-9]([.][0-9]{1,12})?(Z|[+-][0-9][0-9]:[0-9][0-9])$'
          type: string
          format: date-time
        Document:
          anyOf:
            - $ref: '#/components/schemas/Siterra.Documents.BusinessLogic.Entities.Document.Document'
          nullable: true
        Tag:
          anyOf:
            - $ref: '#/components/schemas/Siterra.Documents.BusinessLogic.Entities.Tags.Tag'
          nullable: true
      example:
        DocumentId: integer
        TagId: integer
        DomainId: integer
        CreatedBy: integer
        ModifiedBy: integer
        CreationDate: string (timestamp)
        ModificationDate: string (timestamp)
        Document:
          '@odata.type': Siterra.Documents.BusinessLogic.Entities.Document.Document
        Tag:
          '@odata.type': Siterra.Documents.BusinessLogic.Entities.Tags.Tag
    Siterra.Documents.BusinessLogic.Entities.Library.Library:
      title: Library
      type: object
      properties:
        Id:
          maximum: 2147483647
          minimum: -2147483648
          type: integer
          format: int32
        DomainId:
          maximum: 2147483647
          minimum: -2147483648
          type: integer
          format: int32
        Name:
          type: string
          nullable: true
        ParentFolderId:
          maximum: 2147483647
          minimum: -2147483648
          type: integer
          format: int32
          nullable: true
        Number:
          type: string
          nullable: true
        TypeId:
          maximum: 2147483647
          minimum: -2147483648
          type: integer
          format: int32
        OwnerUserId:
          maximum: 2147483647
          minimum: -2147483648
          type: integer
          format: int32
        TotalSize:
          multipleOf: 1
          type: number
          format: decimal
        FilesCounter:
          maximum: 2147483647
          minimum: -2147483648
          type: integer
          format: int32
        FoldersCounter:
          maximum: 2147483647
          minimum: -2147483648
          type: integer
          format: int32
        CreationDate:
          pattern: '^[0-9]{4,}-(0[1-9]|1[012])-(0[1-9]|[12][0-9]|3[01])T([01][0-9]|2[0-3]):[0-5][0-9]:[0-5][0-9]([.][0-9]{1,12})?(Z|[+-][0-9][0-9]:[0-9][0-9])$'
          type: string
          format: date-time
        ModificationDate:
          pattern: '^[0-9]{4,}-(0[1-9]|1[012])-(0[1-9]|[12][0-9]|3[01])T([01][0-9]|2[0-3]):[0-5][0-9]:[0-5][0-9]([.][0-9]{1,12})?(Z|[+-][0-9][0-9]:[0-9][0-9])$'
          type: string
          format: date-time
        ModifiedBy:
          maximum: 2147483647
          minimum: -2147483648
          type: integer
          format: int32
        CreatedBy:
          maximum: 2147483647
          minimum: -2147483648
          type: integer
          format: int32
        ProjectId:
          maximum: 2147483647
          minimum: -2147483648
          type: integer
          format: int32
          nullable: true
        SearchRingId:
          maximum: 2147483647
          minimum: -2147483648
          type: integer
          format: int32
          nullable: true
        SiteId:
          maximum: 2147483647
          minimum: -2147483648
          type: integer
          format: int32
          nullable: true
        AssetId:
          maximum: 2147483647
          minimum: -2147483648
          type: integer
          format: int32
          nullable: true
        AllowMultiple:
          type: boolean
        AutoCreate:
          type: boolean
        Description:
          type: string
          nullable: true
        IsTemplate:
          type: boolean
        ProgramId:
          maximum: 2147483647
          minimum: -2147483648
          type: integer
          format: int32
          nullable: true
        SourceFolderId:
          maximum: 2147483647
          minimum: -2147483648
          type: integer
          format: int32
          nullable: true
        TemplateClassId:
          maximum: 2147483647
          minimum: -2147483648
          type: integer
          format: int32
          nullable: true
        TemplateSubType:
          maximum: 2147483647
          minimum: -2147483648
          type: integer
          format: int32
          nullable: true
        IsHidden:
          type: boolean
        IsDeleted:
          maximum: 2147483647
          minimum: -2147483648
          type: integer
          format: int32
        StatusId:
          maximum: 2147483647
          minimum: -2147483648
          type: integer
          format: int32
          nullable: true
        SmsId:
          maximum: 2147483647
          minimum: -2147483648
          type: integer
          format: int32
          nullable: true
        ContractId:
          maximum: 2147483647
          minimum: -2147483648
          type: integer
          format: int32
          nullable: true
        VendorId:
          maximum: 2147483647
          minimum: -2147483648
          type: integer
          format: int32
          nullable: true
        OrganizationUnitId:
          maximum: 2147483647
          minimum: -2147483648
          type: integer
          format: int32
          nullable: true
        IncidentId:
          maximum: 2147483647
          minimum: -2147483648
          type: integer
          format: int32
          nullable: true
        EventId:
          maximum: 2147483647
          minimum: -2147483648
          type: integer
          format: int32
          nullable: true
        ClassInstance:
          maximum: 2147483647
          minimum: -2147483648
          type: integer
          format: int32
        ClassId:
          maximum: 2147483647
          minimum: -2147483648
          type: integer
          format: int32
        LibraryParent:
          anyOf:
            - $ref: '#/components/schemas/Siterra.Documents.BusinessLogic.Entities.Library.Library'
          nullable: true
        Type:
          anyOf:
            - $ref: '#/components/schemas/Siterra.Documents.BusinessLogic.Entities.Library.LibraryType'
          nullable: true
        SourceFolder:
          anyOf:
            - $ref: '#/components/schemas/Siterra.Documents.BusinessLogic.Entities.Library.Library'
          nullable: true
        Documents:
          type: array
          items:
            $ref: '#/components/schemas/Siterra.Documents.BusinessLogic.Entities.Document.Document'
        LibraryChildren:
          type: array
          items:
            $ref: '#/components/schemas/Siterra.Documents.BusinessLogic.Entities.Library.Library'
        SourceLibraryChildren:
          type: array
          items:
            $ref: '#/components/schemas/Siterra.Documents.BusinessLogic.Entities.Library.Library'
      example:
        Id: integer (identifier)
        DomainId: integer
        Name: string
        ParentFolderId: integer
        Number: string
        TypeId: integer
        OwnerUserId: integer
        TotalSize: number
        FilesCounter: integer
        FoldersCounter: integer
        CreationDate: string (timestamp)
        ModificationDate: string (timestamp)
        ModifiedBy: integer
        CreatedBy: integer
        ProjectId: integer
        SearchRingId: integer
        SiteId: integer
        AssetId: integer
        AllowMultiple: true
        AutoCreate: true
        Description: string
        IsTemplate: true
        ProgramId: integer
        SourceFolderId: integer
        TemplateClassId: integer
        TemplateSubType: integer
        IsHidden: true
        IsDeleted: integer
        StatusId: integer
        SmsId: integer
        ContractId: integer
        VendorId: integer
        OrganizationUnitId: integer
        IncidentId: integer
        EventId: integer
        ClassInstance: integer
        ClassId: integer
        LibraryParent:
          '@odata.type': Siterra.Documents.BusinessLogic.Entities.Library.Library
        Type:
          '@odata.type': Siterra.Documents.BusinessLogic.Entities.Library.LibraryType
        SourceFolder:
          '@odata.type': Siterra.Documents.BusinessLogic.Entities.Library.Library
        Documents:
          - '@odata.type': Siterra.Documents.BusinessLogic.Entities.Document.Document
        LibraryChildren:
          - '@odata.type': Siterra.Documents.BusinessLogic.Entities.Library.Library
        SourceLibraryChildren:
          - '@odata.type': Siterra.Documents.BusinessLogic.Entities.Library.Library
    Siterra.Documents.BusinessLogic.Entities.Library.LibraryType:
      title: LibraryType
      type: object
      properties:
        Id:
          maximum: 2147483647
          minimum: -2147483648
          type: integer
          format: int32
        Name:
          type: string
          nullable: true
        ModifiedBy:
          maximum: 2147483647
          minimum: -2147483648
          type: integer
          format: int32
        CreatedBy:
          maximum: 2147483647
          minimum: -2147483648
          type: integer
          format: int32
        ModificationDate:
          pattern: '^[0-9]{4,}-(0[1-9]|1[012])-(0[1-9]|[12][0-9]|3[01])T([01][0-9]|2[0-3]):[0-5][0-9]:[0-5][0-9]([.][0-9]{1,12})?(Z|[+-][0-9][0-9]:[0-9][0-9])$'
          type: string
          format: date-time
        CreationDate:
          pattern: '^[0-9]{4,}-(0[1-9]|1[012])-(0[1-9]|[12][0-9]|3[01])T([01][0-9]|2[0-3]):[0-5][0-9]:[0-5][0-9]([.][0-9]{1,12})?(Z|[+-][0-9][0-9]:[0-9][0-9])$'
          type: string
          format: date-time
        DomainId:
          maximum: 2147483647
          minimum: -2147483648
          type: integer
          format: int32
          nullable: true
        Description:
          type: string
          nullable: true
        XmlName:
          type: string
          nullable: true
        MasterId:
          maximum: 2147483647
          minimum: -2147483648
          type: integer
          format: int32
          nullable: true
        Number:
          maximum: 2147483647
          minimum: -2147483648
          type: integer
          format: int32
          nullable: true
        ClassId:
          maximum: 2147483647
          minimum: -2147483648
          type: integer
          format: int32
        ParentId:
          maximum: 2147483647
          minimum: -2147483648
          type: integer
          format: int32
          nullable: true
        HasChanged:
          type: boolean
        MasterLibraryType:
          anyOf:
            - $ref: '#/components/schemas/Siterra.Documents.BusinessLogic.Entities.Library.LibraryType'
          nullable: true
        ParentLibraryTypes:
          anyOf:
            - $ref: '#/components/schemas/Siterra.Documents.BusinessLogic.Entities.Library.LibraryType'
          nullable: true
        MasterLibraryTypeChildren:
          type: array
          items:
            $ref: '#/components/schemas/Siterra.Documents.BusinessLogic.Entities.Library.LibraryType'
        ChildrenLibraryTypes:
          type: array
          items:
            $ref: '#/components/schemas/Siterra.Documents.BusinessLogic.Entities.Library.LibraryType'
      example:
        Id: integer (identifier)
        Name: string
        ModifiedBy: integer
        CreatedBy: integer
        ModificationDate: string (timestamp)
        CreationDate: string (timestamp)
        DomainId: integer
        Description: string
        XmlName: string
        MasterId: integer
        Number: integer
        ClassId: integer
        ParentId: integer
        HasChanged: true
        MasterLibraryType:
          '@odata.type': Siterra.Documents.BusinessLogic.Entities.Library.LibraryType
        ParentLibraryTypes:
          '@odata.type': Siterra.Documents.BusinessLogic.Entities.Library.LibraryType
        MasterLibraryTypeChildren:
          - '@odata.type': Siterra.Documents.BusinessLogic.Entities.Library.LibraryType
        ChildrenLibraryTypes:
          - '@odata.type': Siterra.Documents.BusinessLogic.Entities.Library.LibraryType
    Siterra.Documents.BusinessLogic.Entities.DocumentFile.DocumentFile:
      title: DocumentFile
      type: object
      properties:
        Id:
          maximum: 2147483647
          minimum: -2147483648
          type: integer
          format: int32
        Name:
          type: string
          nullable: true
        Path:
          type: string
          nullable: true
        ModifiedBy:
          maximum: 2147483647
          minimum: -2147483648
          type: integer
          format: int32
        CreatedBy:
          maximum: 2147483647
          minimum: -2147483648
          type: integer
          format: int32
        CreationDate:
          pattern: '^[0-9]{4,}-(0[1-9]|1[012])-(0[1-9]|[12][0-9]|3[01])T([01][0-9]|2[0-3]):[0-5][0-9]:[0-5][0-9]([.][0-9]{1,12})?(Z|[+-][0-9][0-9]:[0-9][0-9])$'
          type: string
          format: date-time
        ModificationDate:
          pattern: '^[0-9]{4,}-(0[1-9]|1[012])-(0[1-9]|[12][0-9]|3[01])T([01][0-9]|2[0-3]):[0-5][0-9]:[0-5][0-9]([.][0-9]{1,12})?(Z|[+-][0-9][0-9]:[0-9][0-9])$'
          type: string
          format: date-time
        Sized:
          multipleOf: 1
          type: number
          format: decimal
        ActualName:
          type: string
          nullable: true
        DomainId:
          maximum: 2147483647
          minimum: -2147483648
          type: integer
          format: int32
        SourceClassId:
          maximum: 2147483647
          minimum: -2147483648
          type: integer
          format: int32
          nullable: true
        ContentTypeId:
          maximum: 2147483647
          minimum: -2147483648
          type: integer
          format: int32
          nullable: true
        ClientPath:
          type: string
          nullable: true
        IsSelfHosted:
          maximum: 32767
          minimum: -32768
          type: integer
          format: int16
        SmsId:
          maximum: 2147483647
          minimum: -2147483648
          type: integer
          format: int32
          nullable: true
        Latitude:
          multipleOf: 1
          type: number
          format: decimal
          nullable: true
        Longitude:
          multipleOf: 1
          type: number
          format: decimal
          nullable: true
        Documents:
          type: array
          items:
            $ref: '#/components/schemas/Siterra.Documents.BusinessLogic.Entities.Document.Document'
      example:
        Id: integer (identifier)
        Name: string
        Path: string
        ModifiedBy: integer
        CreatedBy: integer
        CreationDate: string (timestamp)
        ModificationDate: string (timestamp)
        Sized: number
        ActualName: string
        DomainId: integer
        SourceClassId: integer
        ContentTypeId: integer
        ClientPath: string
        IsSelfHosted: integer
        SmsId: integer
        Latitude: number
        Longitude: number
        Documents:
          - '@odata.type': Siterra.Documents.BusinessLogic.Entities.Document.Document
    Siterra.Documents.BusinessLogic.Entities.Tags.Tag:
      title: Tag
      type: object
      properties:
        Id:
          maximum: 2147483647
          minimum: -2147483648
          type: integer
          format: int32
        DomainId:
          maximum: 2147483647
          minimum: -2147483648
          type: integer
          format: int32
        Name:
          type: string
          nullable: true
        Description:
          type: string
          nullable: true
        CreatedBy:
          maximum: 2147483647
          minimum: -2147483648
          type: integer
          format: int32
        ModifiedBy:
          maximum: 2147483647
          minimum: -2147483648
          type: integer
          format: int32
        CreationDate:
          pattern: '^[0-9]{4,}-(0[1-9]|1[012])-(0[1-9]|[12][0-9]|3[01])T([01][0-9]|2[0-3]):[0-5][0-9]:[0-5][0-9]([.][0-9]{1,12})?(Z|[+-][0-9][0-9]:[0-9][0-9])$'
          type: string
          format: date-time
        ModificationDate:
          pattern: '^[0-9]{4,}-(0[1-9]|1[012])-(0[1-9]|[12][0-9]|3[01])T([01][0-9]|2[0-3]):[0-5][0-9]:[0-5][0-9]([.][0-9]{1,12})?(Z|[+-][0-9][0-9]:[0-9][0-9])$'
          type: string
          format: date-time
      example:
        Id: integer (identifier)
        DomainId: integer
        Name: string
        Description: string
        CreatedBy: integer
        ModifiedBy: integer
        CreationDate: string (timestamp)
        ModificationDate: string (timestamp)
    Siterra.Documents.BusinessLogic.Entities.Tags.UserDefinedTag:
      allOf:
        - $ref: '#/components/schemas/Siterra.Documents.BusinessLogic.Entities.Tags.Tag'
        - title: UserDefinedTag
          type: object
          properties:
            Documents:
              type: array
              items:
                anyOf:
                  - $ref: '#/components/schemas/Siterra.Documents.BusinessLogic.Entities.Document.DocumentTagRel'
                nullable: true
      example:
        Id: integer (identifier)
        DomainId: integer
        Name: string
        Description: string
        CreatedBy: integer
        ModifiedBy: integer
        CreationDate: string (timestamp)
        ModificationDate: string (timestamp)
        Documents:
          - '@odata.type': Siterra.Documents.BusinessLogic.Entities.Document.DocumentTagRel
    Siterra.Documents.BusinessLogic.Entities.Tags.Section:
      allOf:
        - $ref: '#/components/schemas/Siterra.Documents.BusinessLogic.Entities.Tags.Tag'
        - title: Section
          type: object
          properties:
            Documents:
              type: array
              items:
                $ref: '#/components/schemas/Siterra.Documents.BusinessLogic.Entities.Document.Document'
      example:
        Id: integer (identifier)
        DomainId: integer
        Name: string
        Description: string
        CreatedBy: integer
        ModifiedBy: integer
        CreationDate: string (timestamp)
        ModificationDate: string (timestamp)
        Documents:
          - '@odata.type': Siterra.Documents.BusinessLogic.Entities.Document.Document
    Siterra.Documents.BusinessLogic.Entities.Tags.Category:
      allOf:
        - $ref: '#/components/schemas/Siterra.Documents.BusinessLogic.Entities.Tags.Tag'
        - title: Category
          type: object
          properties:
            Documents:
              type: array
              items:
                $ref: '#/components/schemas/Siterra.Documents.BusinessLogic.Entities.Document.Document'
      example:
        Id: integer (identifier)
        DomainId: integer
        Name: string
        Description: string
        CreatedBy: integer
        ModifiedBy: integer
        CreationDate: string (timestamp)
        ModificationDate: string (timestamp)
        Documents:
          - '@odata.type': Siterra.Documents.BusinessLogic.Entities.Document.Document
    Siterra.Documents.BusinessLogic.Entities.Revision.Revision:
      title: Revision
      type: object
      properties:
        Id:
          maximum: 2147483647
          minimum: -2147483648
          type: integer
          format: int32
        Number:
          maximum: 2147483647
          minimum: -2147483648
          type: integer
          format: int32
        DocumentId:
          maximum: 2147483647
          minimum: -2147483648
          type: integer
          format: int32
          nullable: true
        ModificationDate:
          pattern: '^[0-9]{4,}-(0[1-9]|1[012])-(0[1-9]|[12][0-9]|3[01])T([01][0-9]|2[0-3]):[0-5][0-9]:[0-5][0-9]([.][0-9]{1,12})?(Z|[+-][0-9][0-9]:[0-9][0-9])$'
          type: string
          format: date-time
        CreationDate:
          pattern: '^[0-9]{4,}-(0[1-9]|1[012])-(0[1-9]|[12][0-9]|3[01])T([01][0-9]|2[0-3]):[0-5][0-9]:[0-5][0-9]([.][0-9]{1,12})?(Z|[+-][0-9][0-9]:[0-9][0-9])$'
          type: string
          format: date-time
        ModifiedBy:
          maximum: 2147483647
          minimum: -2147483648
          type: integer
          format: int32
        CreatedBy:
          maximum: 2147483647
          minimum: -2147483648
          type: integer
          format: int32
        Remarks:
          type: string
          nullable: true
        FileId:
          maximum: 2147483647
          minimum: -2147483648
          type: integer
          format: int32
        DocumentOwnerContact:
          maximum: 2147483647
          minimum: -2147483648
          type: integer
          format: int32
        DocumentDescription:
          type: string
          nullable: true
        DocumentStatusDate:
          pattern: '^[0-9]{4,}-(0[1-9]|1[012])-(0[1-9]|[12][0-9]|3[01])T([01][0-9]|2[0-3]):[0-5][0-9]:[0-5][0-9]([.][0-9]{1,12})?(Z|[+-][0-9][0-9]:[0-9][0-9])$'
          type: string
          format: date-time
        DocumentFolder:
          type: string
          nullable: true
        DocumentKeywords:
          type: string
          nullable: true
        DocumentStatus:
          type: string
          nullable: true
        DocumentType:
          type: string
          nullable: true
        DocumentName:
          type: string
          nullable: true
        DocumentNumber:
          type: string
          nullable: true
        DomainId:
          maximum: 2147483647
          minimum: -2147483648
          type: integer
          format: int32
        IsDeleted:
          maximum: 2147483647
          minimum: -2147483648
          type: integer
          format: int32
        IsReviewed:
          type: boolean
        ReviewDescription:
          type: string
          nullable: true
        ReviewedBy:
          maximum: 2147483647
          minimum: -2147483648
          type: integer
          format: int32
          nullable: true
        IsRejected:
          type: boolean
        RejectedReason:
          type: string
          nullable: true
        RejectedDescription:
          type: string
          nullable: true
        RejectedBy:
          maximum: 2147483647
          minimum: -2147483648
          type: integer
          format: int32
          nullable: true
        IsApproved:
          type: boolean
        ApprovedBy:
          maximum: 2147483647
          minimum: -2147483648
          type: integer
          format: int32
          nullable: true
        ReviewedDate:
          pattern: '^[0-9]{4,}-(0[1-9]|1[012])-(0[1-9]|[12][0-9]|3[01])T([01][0-9]|2[0-3]):[0-5][0-9]:[0-5][0-9]([.][0-9]{1,12})?(Z|[+-][0-9][0-9]:[0-9][0-9])$'
          type: string
          format: date-time
          nullable: true
        RejectedDate:
          pattern: '^[0-9]{4,}-(0[1-9]|1[012])-(0[1-9]|[12][0-9]|3[01])T([01][0-9]|2[0-3]):[0-5][0-9]:[0-5][0-9]([.][0-9]{1,12})?(Z|[+-][0-9][0-9]:[0-9][0-9])$'
          type: string
          format: date-time
          nullable: true
        ApprovedDate:
          pattern: '^[0-9]{4,}-(0[1-9]|1[012])-(0[1-9]|[12][0-9]|3[01])T([01][0-9]|2[0-3]):[0-5][0-9]:[0-5][0-9]([.][0-9]{1,12})?(Z|[+-][0-9][0-9]:[0-9][0-9])$'
          type: string
          format: date-time
          nullable: true
        Document:
          anyOf:
            - $ref: '#/components/schemas/Siterra.Documents.BusinessLogic.Entities.Document.Document'
          nullable: true
      example:
        Id: integer (identifier)
        Number: integer
        DocumentId: integer
        ModificationDate: string (timestamp)
        CreationDate: string (timestamp)
        ModifiedBy: integer
        CreatedBy: integer
        Remarks: string
        FileId: integer
        DocumentOwnerContact: integer
        DocumentDescription: string
        DocumentStatusDate: string (timestamp)
        DocumentFolder: string
        DocumentKeywords: string
        DocumentStatus: string
        DocumentType: string
        DocumentName: string
        DocumentNumber: string
        DomainId: integer
        IsDeleted: integer
        IsReviewed: true
        ReviewDescription: string
        ReviewedBy: integer
        IsRejected: true
        RejectedReason: string
        RejectedDescription: string
        RejectedBy: integer
        IsApproved: true
        ApprovedBy: integer
        ReviewedDate: string (timestamp)
        RejectedDate: string (timestamp)
        ApprovedDate: string (timestamp)
        Document:
          '@odata.type': Siterra.Documents.BusinessLogic.Entities.Document.Document
    odata.error:
      required:
        - error
      type: object
      properties:
        error:
          $ref: '#/components/schemas/odata.error.main'
    odata.error.main:
      required:
        - code
        - message
      type: object
      properties:
        code:
          type: string
        message:
          type: string
        target:
          type: string
        details:
          type: array
          items:
            $ref: '#/components/schemas/odata.error.detail'
        innererror:
          type: object
          description: The structure of this object is service-specific
    odata.error.detail:
      required:
        - code
        - message
      type: object
      properties:
        code:
          type: string
        message:
          type: string
        target:
          type: string
  responses:
    error:
      description: error
      content:
        application/json:
          schema:
            $ref: '#/components/schemas/odata.error'
  parameters:
    top:
      name: $top
      in: query
      description: Show only the first n items
      schema:
        minimum: 0
        type: integer
      example: 50
    skip:
      name: $skip
      in: query
      description: Skip the first n items
      schema:
        minimum: 0
        type: integer
    count:
      name: $count
      in: query
      description: Include count of items
      schema:
        type: boolean
    filter:
      name: $filter
      in: query
      description: Filter items by property values
      schema:
        type: string
    search:
      name: $search
      in: query
      description: Search items by search phrases
      schema:
        type: string
  examples:
    Siterra.Documents.App.DTO.DocumentDto:
      value:
        Description: String
        DomainId: 0
        Filename: String
        Id: 0
        ModificationDate: '0001-01-01T00:00:00.0000000+00:00'
        ModifiedBy: 0
        Name: String
        NumberOfRevisions: String
        Revisions:
          - '@odata.type': Siterra.Documents.App.DTO.RevisionDto
        Suffix: String
        Tags:
          - '@odata.type': Siterra.Documents.App.DTO.DocumentTagRelDto
    Siterra.Documents.App.DTO.LibraryDto:
      value:
        AllowMultiple: true
        AutoCreate: true
        CreatedBy: 0
        CreationDate: '0001-01-01T00:00:00.0000000+00:00'
        Description: String
        Documents:
          - '@odata.type': Siterra.Documents.App.DTO.DocumentDto
        DomainId: 0
        Id: 0
        LibraryTemplateId: 0
        ModificationDate: '0001-01-01T00:00:00.0000000+00:00'
        ModifiedBy: 0
        Name: String
        Number: String
        ParentId: 0
        ParentTypeId: 0
        TypeId: 0
    Siterra.Documents.App.DTO.RevisionDto:
      value:
        ApprovedBy: 0
        ApprovedDate: '0001-01-01T00:00:00.0000000+00:00'
        CreatedBy: 0
        CreationDate: '0001-01-01T00:00:00.0000000+00:00'
        Document:
          '@odata.type': Siterra.Documents.BusinessLogic.Entities.Document.Document
        DocumentDescription: String
        DocumentId: 0
        DocumentName: String
        DomainId: 0
        Id: 0
        IsApproved: true
        IsRejected: true
        IsReviewed: true
        Number: 0
        RejectedBy: 0
        RejectedDate: '0001-01-01T00:00:00.0000000+00:00'
        ReviewedBy: 0
        ReviewedDate: '0001-01-01T00:00:00.0000000+00:00'
    Siterra.Documents.App.DTO.CategoryDto:
      value:
        CreationDate: '0001-01-01T00:00:00.0000000+00:00'
        Description: String
        DomainId: 0
        Id: 0
        ModificationDate: '0001-01-01T00:00:00.0000000+00:00'
        Name: String
    Siterra.Documents.App.DTO.DocumentTagRelDto:
      value:
        Name: String
    Siterra.Documents.BusinessLogic.Entities.Document.Document:
      value:
        CategoryId: 0
        CheckoutDate: '0001-01-01T00:00:00.0000000+00:00'
        CheckoutPath: String
        CheckoutUserId: 0
        CreatedBy: 0
        CreationDate: '0001-01-01T00:00:00.0000000+00:00'
        Description: String
        DocumentClasses:
          - '@odata.type': Siterra.Documents.BusinessLogic.Entities.Document.DocumentClass
        DomainId: 0
        FileClientPath: String
        FileSized: 0
        Id: 0
        IsApproved: 0
        IsApprovedOld: 0
        IsDeleted: 0
        IsNa: 0
        IsRejected: 0
        IsReviewed: 0
        Keywords: String
        LastDownloadedDate: '0001-01-01T00:00:00.0000000+00:00'
        LastFileName: String
        LastRevisionFile:
          '@odata.type': Siterra.Documents.BusinessLogic.Entities.DocumentFile.DocumentFile
        LastRevisionFileId: 0
        LastRevisionId: 0
        Library:
          '@odata.type': Siterra.Documents.BusinessLogic.Entities.Library.Library
        LibraryId: 0
        ModificationDate: '0001-01-01T00:00:00.0000000+00:00'
        ModifiedBy: 0
        NaDescription: String
        Name: String
        NaReason: String
        Number: String
        OriginalDate: '0001-01-01T00:00:00.0000000+00:00'
        OwnerUserId: 0
        RejectedDescription: String
        RejectedReason: String
        ReviewDescription: String
        Revisions:
          - '@odata.type': Siterra.Documents.BusinessLogic.Entities.Revision.Revision
        ScrapeResultId: 0
        ScraperMapId: 0
        SectionId: 0
        SmsId: 0
        SourceDocument:
          '@odata.type': Siterra.Documents.BusinessLogic.Entities.Document.Document
        SourceDocumentChildren:
          - '@odata.type': Siterra.Documents.BusinessLogic.Entities.Document.Document
        SourceDocumentId: 0
        StatusDate: '0001-01-01T00:00:00.0000000+00:00'
        StatusId: 0
        Suffix: String
        Tags:
          - '@odata.type': Siterra.Documents.BusinessLogic.Entities.Document.DocumentTagRel
        TypeId: 0
        VersionCount: 0
    Siterra.Documents.BusinessLogic.Entities.Document.DocumentClass:
      value:
        ClassId: 0
        ClassInstance: 0
        CreatedBy: 0
        CreationDate: '0001-01-01T00:00:00.0000000+00:00'
        Document:
          '@odata.type': Siterra.Documents.BusinessLogic.Entities.Document.Document
        DocumentId: 0
        IsPrimary: true
        ModificationDate: '0001-01-01T00:00:00.0000000+00:00'
        ModifiedBy: 0
    Siterra.Documents.BusinessLogic.Entities.Document.DocumentTagRel:
      value:
        CreatedBy: 0
        CreationDate: '0001-01-01T00:00:00.0000000+00:00'
        Document:
          '@odata.type': Siterra.Documents.BusinessLogic.Entities.Document.Document
        DocumentId: 0
        DomainId: 0
        ModificationDate: '0001-01-01T00:00:00.0000000+00:00'
        ModifiedBy: 0
        Tag:
          '@odata.type': Siterra.Documents.BusinessLogic.Entities.Tags.Tag
        TagId: 0
    Siterra.Documents.BusinessLogic.Entities.Library.Library:
      value:
        AllowMultiple: true
        AssetId: 0
        AutoCreate: true
        ClassId: 0
        ClassInstance: 0
        ContractId: 0
        CreatedBy: 0
        CreationDate: '0001-01-01T00:00:00.0000000+00:00'
        Description: String
        Documents:
          - '@odata.type': Siterra.Documents.BusinessLogic.Entities.Document.Document
        DomainId: 0
        EventId: 0
        FilesCounter: 0
        FoldersCounter: 0
        Id: 0
        IncidentId: 0
        IsDeleted: 0
        IsHidden: true
        IsTemplate: true
        LibraryChildren:
          - '@odata.type': Siterra.Documents.BusinessLogic.Entities.Library.Library
        LibraryParent:
          '@odata.type': Siterra.Documents.BusinessLogic.Entities.Library.Library
        ModificationDate: '0001-01-01T00:00:00.0000000+00:00'
        ModifiedBy: 0
        Name: String
        Number: String
        OrganizationUnitId: 0
        OwnerUserId: 0
        ParentFolderId: 0
        ProgramId: 0
        ProjectId: 0
        SearchRingId: 0
        SiteId: 0
        SmsId: 0
        SourceFolder:
          '@odata.type': Siterra.Documents.BusinessLogic.Entities.Library.Library
        SourceFolderId: 0
        SourceLibraryChildren:
          - '@odata.type': Siterra.Documents.BusinessLogic.Entities.Library.Library
        StatusId: 0
        TemplateClassId: 0
        TemplateSubType: 0
        TotalSize: 0
        Type:
          '@odata.type': Siterra.Documents.BusinessLogic.Entities.Library.LibraryType
        TypeId: 0
        VendorId: 0
    Siterra.Documents.BusinessLogic.Entities.Library.LibraryType:
      value:
        ChildrenLibraryTypes:
          - '@odata.type': Siterra.Documents.BusinessLogic.Entities.Library.LibraryType
        ClassId: 0
        CreatedBy: 0
        CreationDate: '0001-01-01T00:00:00.0000000+00:00'
        Description: String
        DomainId: 0
        HasChanged: true
        Id: 0
        MasterId: 0
        MasterLibraryType:
          '@odata.type': Siterra.Documents.BusinessLogic.Entities.Library.LibraryType
        MasterLibraryTypeChildren:
          - '@odata.type': Siterra.Documents.BusinessLogic.Entities.Library.LibraryType
        ModificationDate: '0001-01-01T00:00:00.0000000+00:00'
        ModifiedBy: 0
        Name: String
        Number: 0
        ParentId: 0
        ParentLibraryTypes:
          '@odata.type': Siterra.Documents.BusinessLogic.Entities.Library.LibraryType
        XmlName: String
    Siterra.Documents.BusinessLogic.Entities.DocumentFile.DocumentFile:
      value:
        ActualName: String
        ClientPath: String
        ContentTypeId: 0
        CreatedBy: 0
        CreationDate: '0001-01-01T00:00:00.0000000+00:00'
        Documents:
          - '@odata.type': Siterra.Documents.BusinessLogic.Entities.Document.Document
        DomainId: 0
        Id: 0
        IsSelfHosted: 0
        Latitude: 0
        Longitude: 0
        ModificationDate: '0001-01-01T00:00:00.0000000+00:00'
        ModifiedBy: 0
        Name: String
        Path: String
        Sized: 0
        SmsId: 0
        SourceClassId: 0
    Siterra.Documents.BusinessLogic.Entities.Tags.Tag:
      value:
        CreatedBy: 0
        CreationDate: '0001-01-01T00:00:00.0000000+00:00'
        Description: String
        DomainId: 0
        Id: 0
        ModificationDate: '0001-01-01T00:00:00.0000000+00:00'
        ModifiedBy: 0
        Name: String
    Siterra.Documents.BusinessLogic.Entities.Tags.UserDefinedTag:
      value:
        Documents:
          - '@odata.type': Siterra.Documents.BusinessLogic.Entities.Document.DocumentTagRel
    Siterra.Documents.BusinessLogic.Entities.Tags.Section:
      value:
        Documents:
          - '@odata.type': Siterra.Documents.BusinessLogic.Entities.Document.Document
    Siterra.Documents.BusinessLogic.Entities.Tags.Category:
      value:
        Documents:
          - '@odata.type': Siterra.Documents.BusinessLogic.Entities.Document.Document
    Siterra.Documents.BusinessLogic.Entities.Revision.Revision:
      value:
        ApprovedBy: 0
        ApprovedDate: '0001-01-01T00:00:00.0000000+00:00'
        CreatedBy: 0
        CreationDate: '0001-01-01T00:00:00.0000000+00:00'
        Document:
          '@odata.type': Siterra.Documents.BusinessLogic.Entities.Document.Document
        DocumentDescription: String
        DocumentFolder: String
        DocumentId: 0
        DocumentKeywords: String
        DocumentName: String
        DocumentNumber: String
        DocumentOwnerContact: 0
        DocumentStatus: String
        DocumentStatusDate: '0001-01-01T00:00:00.0000000+00:00'
        DocumentType: String
        DomainId: 0
        FileId: 0
        Id: 0
        IsApproved: true
        IsDeleted: 0
        IsRejected: true
        IsReviewed: true
        ModificationDate: '0001-01-01T00:00:00.0000000+00:00'
        ModifiedBy: 0
        Number: 0
        RejectedBy: 0
        RejectedDate: '0001-01-01T00:00:00.0000000+00:00'
        RejectedDescription: String
        RejectedReason: String
        Remarks: String
        ReviewDescription: String
        ReviewedBy: 0
        ReviewedDate: '0001-01-01T00:00:00.0000000+00:00'
tags:
  - name: Categories.CategoryDto
    x-ms-docs-toc-type: page
  - name: Documents.DocumentDto
    x-ms-docs-toc-type: page
  - name: Documents.Actions
    x-ms-docs-toc-type: container
  - name: Documents.RevisionDto
    x-ms-docs-toc-type: page
  - name: Libraries.LibraryDto
    x-ms-docs-toc-type: page
  - name: Libraries.DocumentDto
    x-ms-docs-toc-type: page
  - name: Revisions.RevisionDto
    x-ms-docs-toc-type: page
  - name: Revisions.Document
    x-ms-docs-toc-type: page
  - name: Tasks.DocumentDto
    x-ms-docs-toc-type: page
  - name: Tasks.Actions
    x-ms-docs-toc-type: container
  - name: Tasks.RevisionDto
    x-ms-docs-toc-type: page<|MERGE_RESOLUTION|>--- conflicted
+++ resolved
@@ -312,15 +312,9 @@
                       $ref: '#/components/schemas/Siterra.Documents.App.DTO.DocumentDto'
           links:
             Revisions:
-<<<<<<< HEAD
-              operationId: Documents.GetRevisions
-              parameters:
-                Id: $response.body#/Id
-=======
               operationId: Documents.DocumentDto.GetDocumentDto
               parameters:
                 Id: $request.path.Id
->>>>>>> c58a6136
         default:
           $ref: '#/components/responses/error'
     post:
@@ -619,15 +613,9 @@
                       $ref: '#/components/schemas/Siterra.Documents.App.DTO.RevisionDto'
           links:
             Document:
-<<<<<<< HEAD
-              operationId: DocumentDto.Revisions.GetDocument
-              parameters:
-                Id: $response.body#/Id
-=======
               operationId: Revisions.RevisionDto.GetRevisionDto
               parameters:
                 Id: $request.path.Id
->>>>>>> c58a6136
         default:
           $ref: '#/components/responses/error'
       x-ms-docs-operation-type: operation
@@ -977,15 +965,9 @@
                       $ref: '#/components/schemas/Siterra.Documents.App.DTO.LibraryDto'
           links:
             Documents:
-<<<<<<< HEAD
-              operationId: Libraries.GetDocuments
-              parameters:
-                Id: $response.body#/Id
-=======
               operationId: Libraries.LibraryDto.GetLibraryDto
               parameters:
                 Id: $request.path.Id
->>>>>>> c58a6136
         default:
           $ref: '#/components/responses/error'
     post:
@@ -1241,15 +1223,9 @@
                       $ref: '#/components/schemas/Siterra.Documents.App.DTO.DocumentDto'
           links:
             Revisions:
-<<<<<<< HEAD
-              operationId: LibraryDto.Documents.GetRevisions
-              parameters:
-                Id: $response.body#/Id
-=======
               operationId: Documents.DocumentDto.GetDocumentDto
               parameters:
                 Id: $request.path.Id
->>>>>>> c58a6136
         default:
           $ref: '#/components/responses/error'
       x-ms-docs-operation-type: operation
@@ -1584,15 +1560,9 @@
                       $ref: '#/components/schemas/Siterra.Documents.App.DTO.RevisionDto'
           links:
             Document:
-<<<<<<< HEAD
-              operationId: Revisions.GetDocument
-              parameters:
-                Id: $response.body#/Id
-=======
               operationId: Revisions.RevisionDto.GetRevisionDto
               parameters:
                 Id: $request.path.Id
->>>>>>> c58a6136
         default:
           $ref: '#/components/responses/error'
     post:
@@ -2050,15 +2020,9 @@
                       $ref: '#/components/schemas/Siterra.Documents.App.DTO.DocumentDto'
           links:
             Revisions:
-<<<<<<< HEAD
-              operationId: Tasks.GetRevisions
-              parameters:
-                Id: $response.body#/Id
-=======
               operationId: Tasks.DocumentDto.GetDocumentDto
               parameters:
                 Id: $request.path.Id
->>>>>>> c58a6136
         default:
           $ref: '#/components/responses/error'
     post:
@@ -2357,15 +2321,9 @@
                       $ref: '#/components/schemas/Siterra.Documents.App.DTO.RevisionDto'
           links:
             Document:
-<<<<<<< HEAD
-              operationId: DocumentDto.Revisions.GetDocument
-              parameters:
-                Id: $response.body#/Id
-=======
               operationId: Revisions.RevisionDto.GetRevisionDto
               parameters:
                 Id: $request.path.Id
->>>>>>> c58a6136
         default:
           $ref: '#/components/responses/error'
       x-ms-docs-operation-type: operation
