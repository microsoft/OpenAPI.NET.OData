openapi: 3.0.1
info:
  title: OData Service for namespace DefaultNs
  description: This OData service is located at http://localhost
  version: 1.0.1
servers:
  - url: http://localhost
paths:
  /City:
    description: Provides operations to manage the collection of City entities.
    get:
      tags:
        - City.City
      summary: Get entities from City
      operationId: City.City.ListCity
      parameters:
        - $ref: '#/components/parameters/top'
        - $ref: '#/components/parameters/skip'
        - $ref: '#/components/parameters/search'
        - $ref: '#/components/parameters/filter'
        - $ref: '#/components/parameters/count'
        - name: $orderby
          in: query
          description: Order items by property values
          style: form
          explode: false
          schema:
            uniqueItems: true
            type: array
            items:
              enum:
                - Name
                - Name desc
              type: string
        - name: $select
          in: query
          description: Select properties to be returned
          style: form
          explode: false
          schema:
            uniqueItems: true
            type: array
            items:
              enum:
                - Name
              type: string
        - name: $expand
          in: query
          description: Expand related entities
          style: form
          explode: false
          schema:
            uniqueItems: true
            type: array
            items:
              enum:
                - '*'
              type: string
      responses:
        '200':
          $ref: '#/components/responses/DefaultNs.CityCollectionResponse'
        default:
          $ref: '#/components/responses/error'
    post:
      tags:
        - City.City
      summary: Add new entity to City
      operationId: City.City.CreateCity
      requestBody:
        description: New entity
        content:
          application/json:
            schema:
              $ref: '#/components/schemas/DefaultNs.City'
        required: true
      responses:
        '201':
          description: Created entity
          content:
            application/json:
              schema:
                $ref: '#/components/schemas/DefaultNs.City'
        default:
          $ref: '#/components/responses/error'
      x-ms-docs-operation-type: operation
  '/City({Name})':
    description: Provides operations to manage the collection of City entities.
    get:
      tags:
        - City.City
      summary: Get entity from City by key
      operationId: City.City.GetCity
      parameters:
        - name: Name
          in: path
          description: 'key: Name of City'
          required: true
          style: simple
          schema:
            type: string
          x-ms-docs-key-type: City
        - name: $select
          in: query
          description: Select properties to be returned
          style: form
          explode: false
          schema:
            uniqueItems: true
            type: array
            items:
              enum:
                - Name
              type: string
        - name: $expand
          in: query
          description: Expand related entities
          style: form
          explode: false
          schema:
            uniqueItems: true
            type: array
            items:
              enum:
                - '*'
              type: string
      responses:
        '200':
          description: Retrieved entity
          content:
            application/json:
              schema:
                $ref: '#/components/schemas/DefaultNs.City'
        default:
          $ref: '#/components/responses/error'
      x-ms-docs-operation-type: operation
    patch:
      tags:
        - City.City
      summary: Update entity in City
      operationId: City.City.UpdateCity
      parameters:
        - name: Name
          in: path
          description: 'key: Name of City'
          required: true
          style: simple
          schema:
            type: string
          x-ms-docs-key-type: City
      requestBody:
        description: New property values
        content:
          application/json:
            schema:
              $ref: '#/components/schemas/DefaultNs.City'
        required: true
      responses:
        '204':
          description: Success
        default:
          $ref: '#/components/responses/error'
      x-ms-docs-operation-type: operation
    delete:
      tags:
        - City.City
      summary: Delete entity from City
      operationId: City.City.DeleteCity
      parameters:
        - name: Name
          in: path
          description: 'key: Name of City'
          required: true
          style: simple
          schema:
            type: string
          x-ms-docs-key-type: City
        - name: If-Match
          in: header
          description: ETag
          style: simple
          schema:
            type: string
      responses:
        '204':
          description: Success
        default:
          $ref: '#/components/responses/error'
      x-ms-docs-operation-type: operation
  /City/$count:
    description: Provides operations to count the resources in the collection.
    get:
      summary: Get the number of the resource
      operationId: Get.Count.City-8728
      responses:
        '200':
          $ref: '#/components/responses/ODataCountResponse'
        default:
          $ref: '#/components/responses/error'
  /CountryOrRegion:
    description: Provides operations to manage the collection of CountryOrRegion entities.
    get:
      tags:
        - CountryOrRegion.CountryOrRegion
      summary: Get entities from CountryOrRegion
      operationId: CountryOrRegion.CountryOrRegion.ListCountryOrRegion
      parameters:
        - $ref: '#/components/parameters/top'
        - $ref: '#/components/parameters/skip'
        - $ref: '#/components/parameters/search'
        - $ref: '#/components/parameters/filter'
        - $ref: '#/components/parameters/count'
        - name: $orderby
          in: query
          description: Order items by property values
          style: form
          explode: false
          schema:
            uniqueItems: true
            type: array
            items:
              enum:
                - Name
                - Name desc
              type: string
        - name: $select
          in: query
          description: Select properties to be returned
          style: form
          explode: false
          schema:
            uniqueItems: true
            type: array
            items:
              enum:
                - Name
              type: string
        - name: $expand
          in: query
          description: Expand related entities
          style: form
          explode: false
          schema:
            uniqueItems: true
            type: array
            items:
              enum:
                - '*'
              type: string
      responses:
        '200':
          $ref: '#/components/responses/DefaultNs.CountryOrRegionCollectionResponse'
        default:
          $ref: '#/components/responses/error'
    post:
      tags:
        - CountryOrRegion.CountryOrRegion
      summary: Add new entity to CountryOrRegion
      operationId: CountryOrRegion.CountryOrRegion.CreateCountryOrRegion
      requestBody:
        description: New entity
        content:
          application/json:
            schema:
              $ref: '#/components/schemas/DefaultNs.CountryOrRegion'
        required: true
      responses:
        '201':
          description: Created entity
          content:
            application/json:
              schema:
                $ref: '#/components/schemas/DefaultNs.CountryOrRegion'
        default:
          $ref: '#/components/responses/error'
      x-ms-docs-operation-type: operation
  '/CountryOrRegion({Name})':
    description: Provides operations to manage the collection of CountryOrRegion entities.
    get:
      tags:
        - CountryOrRegion.CountryOrRegion
      summary: Get entity from CountryOrRegion by key
      operationId: CountryOrRegion.CountryOrRegion.GetCountryOrRegion
      parameters:
        - name: Name
          in: path
          description: 'key: Name of CountryOrRegion'
          required: true
          style: simple
          schema:
            type: string
          x-ms-docs-key-type: CountryOrRegion
        - name: $select
          in: query
          description: Select properties to be returned
          style: form
          explode: false
          schema:
            uniqueItems: true
            type: array
            items:
              enum:
                - Name
              type: string
        - name: $expand
          in: query
          description: Expand related entities
          style: form
          explode: false
          schema:
            uniqueItems: true
            type: array
            items:
              enum:
                - '*'
              type: string
      responses:
        '200':
          description: Retrieved entity
          content:
            application/json:
              schema:
                $ref: '#/components/schemas/DefaultNs.CountryOrRegion'
        default:
          $ref: '#/components/responses/error'
      x-ms-docs-operation-type: operation
    patch:
      tags:
        - CountryOrRegion.CountryOrRegion
      summary: Update entity in CountryOrRegion
      operationId: CountryOrRegion.CountryOrRegion.UpdateCountryOrRegion
      parameters:
        - name: Name
          in: path
          description: 'key: Name of CountryOrRegion'
          required: true
          style: simple
          schema:
            type: string
          x-ms-docs-key-type: CountryOrRegion
      requestBody:
        description: New property values
        content:
          application/json:
            schema:
              $ref: '#/components/schemas/DefaultNs.CountryOrRegion'
        required: true
      responses:
        '204':
          description: Success
        default:
          $ref: '#/components/responses/error'
      x-ms-docs-operation-type: operation
    delete:
      tags:
        - CountryOrRegion.CountryOrRegion
      summary: Delete entity from CountryOrRegion
      operationId: CountryOrRegion.CountryOrRegion.DeleteCountryOrRegion
      parameters:
        - name: Name
          in: path
          description: 'key: Name of CountryOrRegion'
          required: true
          style: simple
          schema:
            type: string
          x-ms-docs-key-type: CountryOrRegion
        - name: If-Match
          in: header
          description: ETag
          style: simple
          schema:
            type: string
      responses:
        '204':
          description: Success
        default:
          $ref: '#/components/responses/error'
      x-ms-docs-operation-type: operation
  /CountryOrRegion/$count:
    description: Provides operations to count the resources in the collection.
    get:
      summary: Get the number of the resource
      operationId: Get.Count.CountryOrRegion-daf5
      responses:
        '200':
          $ref: '#/components/responses/ODataCountResponse'
        default:
          $ref: '#/components/responses/error'
  /Me:
    description: Provides operations to manage the Person singleton.
    get:
      tags:
        - Me.Person
      summary: Get Me
      operationId: Me.Person.GetPerson
      parameters:
        - name: $select
          in: query
          description: Select properties to be returned
          style: form
          explode: false
          schema:
            uniqueItems: true
            type: array
            items:
              enum:
                - UserName
                - HomeAddress
                - WorkAddress
                - Addresses
              type: string
        - name: $expand
          in: query
          description: Expand related entities
          style: form
          explode: false
          schema:
            uniqueItems: true
            type: array
            items:
              enum:
                - '*'
              type: string
      responses:
        '200':
          description: Retrieved entity
          content:
            application/json:
              schema:
                $ref: '#/components/schemas/DefaultNs.Person'
        default:
          $ref: '#/components/responses/error'
      x-ms-docs-operation-type: operation
    patch:
      tags:
        - Me.Person
      summary: Update Me
      operationId: Me.Person.UpdatePerson
      requestBody:
        description: New property values
        content:
          application/json:
            schema:
              $ref: '#/components/schemas/DefaultNs.Person'
        required: true
      responses:
        '204':
          description: Success
        default:
          $ref: '#/components/responses/error'
      x-ms-docs-operation-type: operation
  /People:
    description: Provides operations to manage the collection of Person entities.
    get:
      tags:
        - People.Person
      summary: Get entities from People
      description: People's description.
      operationId: People.Person.ListPerson
      parameters:
        - $ref: '#/components/parameters/top'
        - $ref: '#/components/parameters/skip'
        - $ref: '#/components/parameters/search'
        - $ref: '#/components/parameters/filter'
        - $ref: '#/components/parameters/count'
        - name: $orderby
          in: query
          description: Order items by property values
          style: form
          explode: false
          schema:
            uniqueItems: true
            type: array
            items:
              enum:
                - UserName
                - UserName desc
                - HomeAddress
                - HomeAddress desc
                - WorkAddress
                - WorkAddress desc
                - Addresses
                - Addresses desc
              type: string
        - name: $select
          in: query
          description: Select properties to be returned
          style: form
          explode: false
          schema:
            uniqueItems: true
            type: array
            items:
              enum:
                - UserName
                - HomeAddress
                - WorkAddress
                - Addresses
              type: string
        - name: $expand
          in: query
          description: Expand related entities
          style: form
          explode: false
          schema:
            uniqueItems: true
            type: array
            items:
              enum:
                - '*'
              type: string
      responses:
        '200':
          $ref: '#/components/responses/DefaultNs.PersonCollectionResponse'
        default:
          $ref: '#/components/responses/error'
    post:
      tags:
        - People.Person
      summary: Add new entity to People
      operationId: People.Person.CreatePerson
      requestBody:
        description: New entity
        content:
          application/json:
            schema:
              $ref: '#/components/schemas/DefaultNs.Person'
        required: true
      responses:
        '201':
          description: Created entity
          content:
            application/json:
              schema:
                $ref: '#/components/schemas/DefaultNs.Person'
        default:
          $ref: '#/components/responses/error'
      x-ms-docs-operation-type: operation
  '/People({UserName})':
    description: Provides operations to manage the collection of Person entities.
    get:
      tags:
        - People.Person
      summary: Get entity from People by key
      operationId: People.Person.GetPerson
      parameters:
        - name: UserName
          in: path
          description: 'key: UserName of Person'
          required: true
          style: simple
          schema:
            type: string
          x-ms-docs-key-type: Person
        - name: $select
          in: query
          description: Select properties to be returned
          style: form
          explode: false
          schema:
            uniqueItems: true
            type: array
            items:
              enum:
                - UserName
                - HomeAddress
                - WorkAddress
                - Addresses
              type: string
        - name: $expand
          in: query
          description: Expand related entities
          style: form
          explode: false
          schema:
            uniqueItems: true
            type: array
            items:
              enum:
                - '*'
              type: string
      responses:
        '200':
          description: Retrieved entity
          content:
            application/json:
              schema:
                $ref: '#/components/schemas/DefaultNs.Person'
        default:
          $ref: '#/components/responses/error'
      x-ms-docs-operation-type: operation
    patch:
      tags:
        - People.Person
      summary: Update entity in People
      operationId: People.Person.UpdatePerson
      parameters:
        - name: UserName
          in: path
          description: 'key: UserName of Person'
          required: true
          style: simple
          schema:
            type: string
          x-ms-docs-key-type: Person
      requestBody:
        description: New property values
        content:
          application/json:
            schema:
              $ref: '#/components/schemas/DefaultNs.Person'
        required: true
      responses:
        '204':
          description: Success
        default:
          $ref: '#/components/responses/error'
      x-ms-docs-operation-type: operation
    delete:
      tags:
        - People.Person
      summary: Delete entity from People
      operationId: People.Person.DeletePerson
      parameters:
        - name: UserName
          in: path
          description: 'key: UserName of Person'
          required: true
          style: simple
          schema:
            type: string
          x-ms-docs-key-type: Person
        - name: If-Match
          in: header
          description: ETag
          style: simple
          schema:
            type: string
      responses:
        '204':
          description: Success
        default:
          $ref: '#/components/responses/error'
      x-ms-docs-operation-type: operation
  /People/$count:
    description: Provides operations to count the resources in the collection.
    get:
      summary: Get the number of the resource
      operationId: Get.Count.People-dd8d
      responses:
        '200':
          $ref: '#/components/responses/ODataCountResponse'
        default:
          $ref: '#/components/responses/error'
components:
  schemas:
    DefaultNs.Color:
      title: Color
      enum:
        - Blue
        - White
      type: string
      description: Enum type 'Color' description.
    DefaultNs.Person:
      title: Person
      type: object
      properties:
        UserName:
          type: string
        HomeAddress:
          $ref: '#/components/schemas/DefaultNs.Address'
        WorkAddress:
          $ref: '#/components/schemas/DefaultNs.Address'
        Addresses:
          type: array
          items:
            $ref: '#/components/schemas/DefaultNs.Address'
      example:
        UserName: string (identifier)
        HomeAddress:
          '@odata.type': DefaultNs.Address
        WorkAddress:
          '@odata.type': DefaultNs.Address
        Addresses:
          - '@odata.type': DefaultNs.Address
    DefaultNs.City:
      title: City
      type: object
      properties:
        Name:
          type: string
      example:
        Name: string (identifier)
    DefaultNs.CountryOrRegion:
      title: CountryOrRegion
      type: object
      properties:
        Name:
          type: string
      example:
        Name: string (identifier)
    DefaultNs.Address:
      title: Address
      type: object
      properties:
        Id:
          maximum: 2147483647
          minimum: -2147483648
          type: integer
          format: int32
        City:
          $ref: '#/components/schemas/DefaultNs.City'
      example:
        Id: integer
        City:
          '@odata.type': DefaultNs.City
    DefaultNs.WorkAddress:
      allOf:
        - $ref: '#/components/schemas/DefaultNs.Address'
        - title: WorkAddress
          type: object
          properties:
            CountryOrRegion:
              $ref: '#/components/schemas/DefaultNs.CountryOrRegion'
      example:
        Id: integer
        City:
          '@odata.type': DefaultNs.City
        CountryOrRegion:
          '@odata.type': DefaultNs.CountryOrRegion
    DefaultNs.ODataErrors.ODataError:
      required:
        - error
      type: object
      properties:
        error:
          $ref: '#/components/schemas/DefaultNs.ODataErrors.MainError'
    DefaultNs.ODataErrors.MainError:
      required:
        - code
        - message
      type: object
      properties:
        code:
          type: string
        message:
          type: string
        target:
          type: string
          nullable: true
        details:
          type: array
          items:
            $ref: '#/components/schemas/DefaultNs.ODataErrors.ErrorDetails'
        innererror:
          $ref: '#/components/schemas/DefaultNs.ODataErrors.InnerError'
    DefaultNs.ODataErrors.ErrorDetails:
      required:
        - code
        - message
      type: object
      properties:
        code:
          type: string
        message:
          type: string
        target:
          type: string
          nullable: true
    DefaultNs.ODataErrors.InnerError:
      type: object
      description: The structure of this object is service-specific
    ODataCountResponse:
      type: integer
      format: int32
    DefaultNs.PersonCollectionResponse:
      title: Collection of Person
      type: object
      properties:
        value:
          type: array
          items:
            $ref: '#/components/schemas/DefaultNs.Person'
    DefaultNs.CityCollectionResponse:
      title: Collection of City
      type: object
      properties:
        value:
          type: array
          items:
            $ref: '#/components/schemas/DefaultNs.City'
    DefaultNs.CountryOrRegionCollectionResponse:
      title: Collection of CountryOrRegion
      type: object
      properties:
        value:
          type: array
          items:
            $ref: '#/components/schemas/DefaultNs.CountryOrRegion'
    DefaultNs.AddressCollectionResponse:
      title: Collection of DefaultNs.Address
      type: object
      properties:
        value:
          type: array
          items:
            $ref: '#/components/schemas/DefaultNs.Address'
    ReferenceUpdate:
      type: object
      properties:
        '@odata.id':
          type: string
        '@odata.type':
          type: string
          nullable: true
    ReferenceCreate:
      type: object
      properties:
        '@odata.id':
          type: string
      additionalProperties:
        type: object
    ReferenceNumeric:
      enum:
        - '-INF'
        - INF
        - NaN
  responses:
    error:
      description: error
      content:
        application/json:
          schema:
            $ref: '#/components/schemas/DefaultNs.ODataErrors.ODataError'
    ODataCountResponse:
      description: The count of the resource
      content:
        text/plain:
          schema:
            $ref: '#/components/schemas/ODataCountResponse'
    DefaultNs.PersonCollectionResponse:
      description: Retrieved collection
      content:
        application/json:
          schema:
            $ref: '#/components/schemas/DefaultNs.PersonCollectionResponse'
    DefaultNs.CityCollectionResponse:
      description: Retrieved collection
      content:
        application/json:
          schema:
            $ref: '#/components/schemas/DefaultNs.CityCollectionResponse'
    DefaultNs.CountryOrRegionCollectionResponse:
      description: Retrieved collection
      content:
        application/json:
          schema:
            $ref: '#/components/schemas/DefaultNs.CountryOrRegionCollectionResponse'
    DefaultNs.AddressCollectionResponse:
      description: Retrieved collection
      content:
        application/json:
          schema:
            $ref: '#/components/schemas/DefaultNs.AddressCollectionResponse'
  parameters:
    top:
      name: $top
      in: query
      description: Show only the first n items
      style: form
<<<<<<< HEAD
=======
      explode: false
>>>>>>> a850df68
      schema:
        minimum: 0
        type: integer
      example: 50
    skip:
      name: $skip
      in: query
      description: Skip the first n items
      style: form
<<<<<<< HEAD
=======
      explode: false
>>>>>>> a850df68
      schema:
        minimum: 0
        type: integer
    count:
      name: $count
      in: query
      description: Include count of items
      style: form
<<<<<<< HEAD
=======
      explode: false
>>>>>>> a850df68
      schema:
        type: boolean
    filter:
      name: $filter
      in: query
      description: Filter items by property values
      style: form
<<<<<<< HEAD
=======
      explode: false
>>>>>>> a850df68
      schema:
        type: string
    search:
      name: $search
      in: query
      description: Search items by search phrases
      style: form
<<<<<<< HEAD
=======
      explode: false
>>>>>>> a850df68
      schema:
        type: string
  examples:
    DefaultNs.Person:
      value:
        Addresses:
          - '@odata.type': DefaultNs.Address
        HomeAddress:
          '@odata.type': DefaultNs.Address
        UserName: String (identifier)
        WorkAddress:
          '@odata.type': DefaultNs.Address
    DefaultNs.City:
      value:
        Name: String (identifier)
    DefaultNs.CountryOrRegion:
      value:
        Name: String (identifier)
    DefaultNs.Address:
      value:
        City:
          '@odata.type': DefaultNs.City
        Id: 0
    DefaultNs.WorkAddress:
      value:
        CountryOrRegion:
          '@odata.type': DefaultNs.CountryOrRegion
  requestBodies:
    refPostBody:
      description: New navigation property ref value
      content:
        application/json:
          schema:
            $ref: '#/components/schemas/ReferenceCreate'
      required: true
    refPutBody:
      description: New navigation property ref values
      content:
        application/json:
          schema:
            $ref: '#/components/schemas/ReferenceUpdate'
      required: true
tags:
  - name: City.City
    x-ms-docs-toc-type: page
  - name: CountryOrRegion.CountryOrRegion
    x-ms-docs-toc-type: page
  - name: Me.Person
    x-ms-docs-toc-type: page
  - name: People.Person
    x-ms-docs-toc-type: page<|MERGE_RESOLUTION|>--- conflicted
+++ resolved
@@ -868,10 +868,7 @@
       in: query
       description: Show only the first n items
       style: form
-<<<<<<< HEAD
-=======
       explode: false
->>>>>>> a850df68
       schema:
         minimum: 0
         type: integer
@@ -881,10 +878,7 @@
       in: query
       description: Skip the first n items
       style: form
-<<<<<<< HEAD
-=======
       explode: false
->>>>>>> a850df68
       schema:
         minimum: 0
         type: integer
@@ -893,10 +887,7 @@
       in: query
       description: Include count of items
       style: form
-<<<<<<< HEAD
-=======
       explode: false
->>>>>>> a850df68
       schema:
         type: boolean
     filter:
@@ -904,10 +895,7 @@
       in: query
       description: Filter items by property values
       style: form
-<<<<<<< HEAD
-=======
       explode: false
->>>>>>> a850df68
       schema:
         type: string
     search:
@@ -915,10 +903,7 @@
       in: query
       description: Search items by search phrases
       style: form
-<<<<<<< HEAD
-=======
       explode: false
->>>>>>> a850df68
       schema:
         type: string
   examples:
