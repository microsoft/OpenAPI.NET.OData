--- conflicted
+++ resolved
@@ -138,10 +138,7 @@
         "in": "query",
         "description": "Show only the first n items",
         "style": "form",
-<<<<<<< HEAD
-=======
-        "explode": false,
->>>>>>> a850df68
+        "explode": false,
         "schema": {
           "minimum": 0,
           "type": "integer"
@@ -153,10 +150,7 @@
         "in": "query",
         "description": "Skip the first n items",
         "style": "form",
-<<<<<<< HEAD
-=======
-        "explode": false,
->>>>>>> a850df68
+        "explode": false,
         "schema": {
           "minimum": 0,
           "type": "integer"
@@ -167,10 +161,7 @@
         "in": "query",
         "description": "Include count of items",
         "style": "form",
-<<<<<<< HEAD
-=======
-        "explode": false,
->>>>>>> a850df68
+        "explode": false,
         "schema": {
           "type": "boolean"
         }
@@ -180,10 +171,7 @@
         "in": "query",
         "description": "Filter items by property values",
         "style": "form",
-<<<<<<< HEAD
-=======
-        "explode": false,
->>>>>>> a850df68
+        "explode": false,
         "schema": {
           "type": "string"
         }
@@ -193,10 +181,7 @@
         "in": "query",
         "description": "Search items by search phrases",
         "style": "form",
-<<<<<<< HEAD
-=======
-        "explode": false,
->>>>>>> a850df68
+        "explode": false,
         "schema": {
           "type": "string"
         }
