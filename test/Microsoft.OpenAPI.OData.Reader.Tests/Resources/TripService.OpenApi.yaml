--- conflicted
+++ resolved
@@ -507,19 +507,6 @@
                 $ref: '#/components/schemas/Microsoft.OData.Service.Sample.TrippinInMemory.Models.Person'
           links:
             Friends:
-<<<<<<< HEAD
-              operationId: Me.GetFriends
-              parameters:
-                UserName: $response.body#/UserName
-            BestFriend:
-              operationId: Me.GetBestFriend
-              parameters:
-                UserName: $response.body#/UserName
-            Trips:
-              operationId: Me.GetTrips
-              parameters:
-                TripId: $response.body#/TripId
-=======
               operationId: Me.Person.GetPerson
               parameters:
                 UserName: $request.path.UserName
@@ -531,7 +518,6 @@
               operationId: Me.Person.GetPerson
               parameters:
                 UserName: $request.path.UserName
->>>>>>> c58a6136
         default:
           $ref: '#/components/responses/error'
       x-ms-docs-operation-type: operation
@@ -774,19 +760,6 @@
                       $ref: '#/components/schemas/Microsoft.OData.Service.Sample.TrippinInMemory.Models.Person'
           links:
             Friends:
-<<<<<<< HEAD
-              operationId: Person.Friends.GetFriends
-              parameters:
-                UserName: $response.body#/UserName
-            BestFriend:
-              operationId: Person.Friends.GetBestFriend
-              parameters:
-                UserName: $response.body#/UserName
-            Trips:
-              operationId: Person.Friends.GetTrips
-              parameters:
-                TripId: $response.body#/TripId
-=======
               operationId: Friends.Person.GetPerson
               parameters:
                 UserName: $request.path.UserName
@@ -798,7 +771,6 @@
               operationId: Friends.Person.GetPerson
               parameters:
                 UserName: $request.path.UserName
->>>>>>> c58a6136
         default:
           $ref: '#/components/responses/error'
       x-ms-docs-operation-type: operation
@@ -1214,15 +1186,9 @@
                       $ref: '#/components/schemas/Microsoft.OData.Service.Sample.TrippinInMemory.Models.Trip'
           links:
             PlanItems:
-<<<<<<< HEAD
-              operationId: Person.Trips.GetPlanItems
-              parameters:
-                PlanItemId: $response.body#/PlanItemId
-=======
               operationId: Trips.Trip.GetTrip
               parameters:
                 TripId: $request.path.TripId
->>>>>>> c58a6136
         default:
           $ref: '#/components/responses/error'
       x-ms-docs-operation-type: operation
@@ -1527,19 +1493,6 @@
                       $ref: '#/components/schemas/Microsoft.OData.Service.Sample.TrippinInMemory.Models.Person'
           links:
             Friends:
-<<<<<<< HEAD
-              operationId: NewComePeople.GetFriends
-              parameters:
-                UserName: $response.body#/UserName
-            BestFriend:
-              operationId: NewComePeople.GetBestFriend
-              parameters:
-                UserName: $response.body#/UserName
-            Trips:
-              operationId: NewComePeople.GetTrips
-              parameters:
-                TripId: $response.body#/TripId
-=======
               operationId: NewComePeople.Person.GetPerson
               parameters:
                 UserName: $request.path.UserName
@@ -1551,7 +1504,6 @@
               operationId: NewComePeople.Person.GetPerson
               parameters:
                 UserName: $request.path.UserName
->>>>>>> c58a6136
         default:
           $ref: '#/components/responses/error'
     post:
@@ -1963,20 +1915,6 @@
                       $ref: '#/components/schemas/Microsoft.OData.Service.Sample.TrippinInMemory.Models.Person'
           links:
             Friends:
-<<<<<<< HEAD
-              operationId: Person.Friends.GetFriends
-              parameters:
-                UserName: $response.body#/UserName
-            BestFriend:
-              operationId: Person.Friends.GetBestFriend
-              parameters:
-                UserName: $response.body#/UserName
-            Trips:
-              operationId: Person.Friends.GetTrips
-              parameters:
-                UserName: $request.path.UserName
-                TripId: $response.body#/TripId
-=======
               operationId: Friends.Person.GetPerson
               parameters:
                 UserName: $request.path.UserName
@@ -1988,7 +1926,6 @@
               operationId: Friends.Person.GetPerson
               parameters:
                 UserName: $request.path.UserName
->>>>>>> c58a6136
         default:
           $ref: '#/components/responses/error'
       x-ms-docs-operation-type: operation
@@ -2481,16 +2418,9 @@
                       $ref: '#/components/schemas/Microsoft.OData.Service.Sample.TrippinInMemory.Models.Trip'
           links:
             PlanItems:
-<<<<<<< HEAD
-              operationId: Person.Trips.GetPlanItems
-              parameters:
-                UserName: $request.path.UserName
-                PlanItemId: $response.body#/PlanItemId
-=======
               operationId: Trips.Trip.GetTrip
               parameters:
                 TripId: $request.path.TripId
->>>>>>> c58a6136
         default:
           $ref: '#/components/responses/error'
       x-ms-docs-operation-type: operation
@@ -2832,19 +2762,6 @@
                       $ref: '#/components/schemas/Microsoft.OData.Service.Sample.TrippinInMemory.Models.Person'
           links:
             Friends:
-<<<<<<< HEAD
-              operationId: People.GetFriends
-              parameters:
-                UserName: $response.body#/UserName
-            BestFriend:
-              operationId: People.GetBestFriend
-              parameters:
-                UserName: $response.body#/UserName
-            Trips:
-              operationId: People.GetTrips
-              parameters:
-                TripId: $response.body#/TripId
-=======
               operationId: People.Person.GetPerson
               parameters:
                 UserName: $request.path.UserName
@@ -2856,7 +2773,6 @@
               operationId: People.Person.GetPerson
               parameters:
                 UserName: $request.path.UserName
->>>>>>> c58a6136
         default:
           $ref: '#/components/responses/error'
     post:
@@ -3268,20 +3184,6 @@
                       $ref: '#/components/schemas/Microsoft.OData.Service.Sample.TrippinInMemory.Models.Person'
           links:
             Friends:
-<<<<<<< HEAD
-              operationId: Person.Friends.GetFriends
-              parameters:
-                UserName: $response.body#/UserName
-            BestFriend:
-              operationId: Person.Friends.GetBestFriend
-              parameters:
-                UserName: $response.body#/UserName
-            Trips:
-              operationId: Person.Friends.GetTrips
-              parameters:
-                UserName: $request.path.UserName
-                TripId: $response.body#/TripId
-=======
               operationId: Friends.Person.GetPerson
               parameters:
                 UserName: $request.path.UserName
@@ -3293,7 +3195,6 @@
               operationId: Friends.Person.GetPerson
               parameters:
                 UserName: $request.path.UserName
->>>>>>> c58a6136
         default:
           $ref: '#/components/responses/error'
       x-ms-docs-operation-type: operation
@@ -3786,16 +3687,9 @@
                       $ref: '#/components/schemas/Microsoft.OData.Service.Sample.TrippinInMemory.Models.Trip'
           links:
             PlanItems:
-<<<<<<< HEAD
-              operationId: Person.Trips.GetPlanItems
-              parameters:
-                UserName: $request.path.UserName
-                PlanItemId: $response.body#/PlanItemId
-=======
               operationId: Trips.Trip.GetTrip
               parameters:
                 TripId: $request.path.TripId
->>>>>>> c58a6136
         default:
           $ref: '#/components/responses/error'
       x-ms-docs-operation-type: operation
