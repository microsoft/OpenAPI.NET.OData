﻿{
  "openapi": "3.0.1",
  "info": {
    "title": "OData Service for namespace Microsoft.OData.Service.Sample.TrippinInMemory.Models",
    "description": "This OData service is located at http://services.odata.org/TrippinRESTierService",
    "version": "1.0.1"
  },
  "servers": [
    {
      "url": "http://services.odata.org/TrippinRESTierService"
    }
  ],
  "paths": {
    "/Airlines": {
      "get": {
        "tags": [
          "Airlines.Airline"
        ],
        "summary": "Get entities from Airlines",
        "operationId": "Airlines.Airline.ListAirline",
        "parameters": [
          {
            "$ref": "#/components/parameters/top"
          },
          {
            "$ref": "#/components/parameters/skip"
          },
          {
            "$ref": "#/components/parameters/search"
          },
          {
            "$ref": "#/components/parameters/filter"
          },
          {
            "$ref": "#/components/parameters/count"
          },
          {
            "name": "$orderby",
            "in": "query",
            "description": "Order items by property values",
            "style": "form",
            "explode": false,
            "schema": {
              "uniqueItems": true,
              "type": "array",
              "items": {
                "enum": [
                  "AirlineCode",
                  "AirlineCode desc",
                  "Name",
                  "Name desc"
                ],
                "type": "string"
              }
            }
          },
          {
            "name": "$select",
            "in": "query",
            "description": "Select properties to be returned",
            "style": "form",
            "explode": false,
            "schema": {
              "uniqueItems": true,
              "type": "array",
              "items": {
                "enum": [
                  "AirlineCode",
                  "Name"
                ],
                "type": "string"
              }
            }
          },
          {
            "name": "$expand",
            "in": "query",
            "description": "Expand related entities",
            "style": "form",
            "explode": false,
            "schema": {
              "uniqueItems": true,
              "type": "array",
              "items": {
                "enum": [
                  "*"
                ],
                "type": "string"
              }
            }
          }
        ],
        "responses": {
          "200": {
            "description": "Retrieved entities",
            "content": {
              "application/json": {
                "schema": {
                  "title": "Collection of Airline",
                  "type": "object",
                  "properties": {
                    "value": {
                      "type": "array",
                      "items": {
                        "$ref": "#/components/schemas/Microsoft.OData.Service.Sample.TrippinInMemory.Models.Airline"
                      }
                    }
                  }
                }
              }
            }
          },
          "default": {
            "$ref": "#/components/responses/error"
          }
        }
      },
      "post": {
        "tags": [
          "Airlines.Airline"
        ],
        "summary": "Add new entity to Airlines",
        "operationId": "Airlines.Airline.CreateAirline",
        "requestBody": {
          "description": "New entity",
          "content": {
            "application/json": {
              "schema": {
                "$ref": "#/components/schemas/Microsoft.OData.Service.Sample.TrippinInMemory.Models.Airline"
              }
            }
          },
          "required": true
        },
        "responses": {
          "201": {
            "description": "Created entity",
            "content": {
              "application/json": {
                "schema": {
                  "$ref": "#/components/schemas/Microsoft.OData.Service.Sample.TrippinInMemory.Models.Airline"
                }
              }
            }
          },
          "default": {
            "$ref": "#/components/responses/error"
          }
        },
        "x-ms-docs-operation-type": "operation"
      }
    },
    "/Airlines/{AirlineCode}": {
      "get": {
        "tags": [
          "Airlines.Airline"
        ],
        "summary": "Get entity from Airlines by key",
        "operationId": "Airlines.Airline.GetAirline",
        "parameters": [
          {
            "name": "AirlineCode",
            "in": "path",
            "description": "key: AirlineCode of Airline",
            "required": true,
            "schema": {
              "type": "string"
            },
            "x-ms-docs-key-type": "Airline"
          },
          {
            "name": "$select",
            "in": "query",
            "description": "Select properties to be returned",
            "style": "form",
            "explode": false,
            "schema": {
              "uniqueItems": true,
              "type": "array",
              "items": {
                "enum": [
                  "AirlineCode",
                  "Name"
                ],
                "type": "string"
              }
            }
          },
          {
            "name": "$expand",
            "in": "query",
            "description": "Expand related entities",
            "style": "form",
            "explode": false,
            "schema": {
              "uniqueItems": true,
              "type": "array",
              "items": {
                "enum": [
                  "*"
                ],
                "type": "string"
              }
            }
          }
        ],
        "responses": {
          "200": {
            "description": "Retrieved entity",
            "content": {
              "application/json": {
                "schema": {
                  "$ref": "#/components/schemas/Microsoft.OData.Service.Sample.TrippinInMemory.Models.Airline"
                }
              }
            }
          },
          "default": {
            "$ref": "#/components/responses/error"
          }
        },
        "x-ms-docs-operation-type": "operation"
      },
      "patch": {
        "tags": [
          "Airlines.Airline"
        ],
        "summary": "Update entity in Airlines",
        "operationId": "Airlines.Airline.UpdateAirline",
        "parameters": [
          {
            "name": "AirlineCode",
            "in": "path",
            "description": "key: AirlineCode of Airline",
            "required": true,
            "schema": {
              "type": "string"
            },
            "x-ms-docs-key-type": "Airline"
          }
        ],
        "requestBody": {
          "description": "New property values",
          "content": {
            "application/json": {
              "schema": {
                "$ref": "#/components/schemas/Microsoft.OData.Service.Sample.TrippinInMemory.Models.Airline"
              }
            }
          },
          "required": true
        },
        "responses": {
          "204": {
            "description": "Success"
          },
          "default": {
            "$ref": "#/components/responses/error"
          }
        },
        "x-ms-docs-operation-type": "operation"
      },
      "delete": {
        "tags": [
          "Airlines.Airline"
        ],
        "summary": "Delete entity from Airlines",
        "operationId": "Airlines.Airline.DeleteAirline",
        "parameters": [
          {
            "name": "AirlineCode",
            "in": "path",
            "description": "key: AirlineCode of Airline",
            "required": true,
            "schema": {
              "type": "string"
            },
            "x-ms-docs-key-type": "Airline"
          },
          {
            "name": "If-Match",
            "in": "header",
            "description": "ETag",
            "schema": {
              "type": "string"
            }
          }
        ],
        "responses": {
          "204": {
            "description": "Success"
          },
          "default": {
            "$ref": "#/components/responses/error"
          }
        },
        "x-ms-docs-operation-type": "operation"
      }
    },
    "/Airports": {
      "get": {
        "tags": [
          "Airports.Airport"
        ],
        "summary": "Get entities from Airports",
        "operationId": "Airports.Airport.ListAirport",
        "parameters": [
          {
            "$ref": "#/components/parameters/top"
          },
          {
            "$ref": "#/components/parameters/skip"
          },
          {
            "$ref": "#/components/parameters/search"
          },
          {
            "$ref": "#/components/parameters/filter"
          },
          {
            "$ref": "#/components/parameters/count"
          },
          {
            "name": "$orderby",
            "in": "query",
            "description": "Order items by property values",
            "style": "form",
            "explode": false,
            "schema": {
              "uniqueItems": true,
              "type": "array",
              "items": {
                "enum": [
                  "Name",
                  "Name desc",
                  "IcaoCode",
                  "IcaoCode desc",
                  "IataCode",
                  "IataCode desc",
                  "Location",
                  "Location desc"
                ],
                "type": "string"
              }
            }
          },
          {
            "name": "$select",
            "in": "query",
            "description": "Select properties to be returned",
            "style": "form",
            "explode": false,
            "schema": {
              "uniqueItems": true,
              "type": "array",
              "items": {
                "enum": [
                  "Name",
                  "IcaoCode",
                  "IataCode",
                  "Location"
                ],
                "type": "string"
              }
            }
          },
          {
            "name": "$expand",
            "in": "query",
            "description": "Expand related entities",
            "style": "form",
            "explode": false,
            "schema": {
              "uniqueItems": true,
              "type": "array",
              "items": {
                "enum": [
                  "*"
                ],
                "type": "string"
              }
            }
          }
        ],
        "responses": {
          "200": {
            "description": "Retrieved entities",
            "content": {
              "application/json": {
                "schema": {
                  "title": "Collection of Airport",
                  "type": "object",
                  "properties": {
                    "value": {
                      "type": "array",
                      "items": {
                        "$ref": "#/components/schemas/Microsoft.OData.Service.Sample.TrippinInMemory.Models.Airport"
                      }
                    }
                  }
                }
              }
            }
          },
          "default": {
            "$ref": "#/components/responses/error"
          }
        }
      },
      "post": {
        "tags": [
          "Airports.Airport"
        ],
        "summary": "Add new entity to Airports",
        "operationId": "Airports.Airport.CreateAirport",
        "requestBody": {
          "description": "New entity",
          "content": {
            "application/json": {
              "schema": {
                "$ref": "#/components/schemas/Microsoft.OData.Service.Sample.TrippinInMemory.Models.Airport"
              }
            }
          },
          "required": true
        },
        "responses": {
          "201": {
            "description": "Created entity",
            "content": {
              "application/json": {
                "schema": {
                  "$ref": "#/components/schemas/Microsoft.OData.Service.Sample.TrippinInMemory.Models.Airport"
                }
              }
            }
          },
          "default": {
            "$ref": "#/components/responses/error"
          }
        },
        "x-ms-docs-operation-type": "operation"
      }
    },
    "/Airports/{IcaoCode}": {
      "get": {
        "tags": [
          "Airports.Airport"
        ],
        "summary": "Get entity from Airports by key",
        "operationId": "Airports.Airport.GetAirport",
        "parameters": [
          {
            "name": "IcaoCode",
            "in": "path",
            "description": "key: IcaoCode of Airport",
            "required": true,
            "schema": {
              "type": "string"
            },
            "x-ms-docs-key-type": "Airport"
          },
          {
            "name": "$select",
            "in": "query",
            "description": "Select properties to be returned",
            "style": "form",
            "explode": false,
            "schema": {
              "uniqueItems": true,
              "type": "array",
              "items": {
                "enum": [
                  "Name",
                  "IcaoCode",
                  "IataCode",
                  "Location"
                ],
                "type": "string"
              }
            }
          },
          {
            "name": "$expand",
            "in": "query",
            "description": "Expand related entities",
            "style": "form",
            "explode": false,
            "schema": {
              "uniqueItems": true,
              "type": "array",
              "items": {
                "enum": [
                  "*"
                ],
                "type": "string"
              }
            }
          }
        ],
        "responses": {
          "200": {
            "description": "Retrieved entity",
            "content": {
              "application/json": {
                "schema": {
                  "$ref": "#/components/schemas/Microsoft.OData.Service.Sample.TrippinInMemory.Models.Airport"
                }
              }
            }
          },
          "default": {
            "$ref": "#/components/responses/error"
          }
        },
        "x-ms-docs-operation-type": "operation"
      },
      "patch": {
        "tags": [
          "Airports.Airport"
        ],
        "summary": "Update entity in Airports",
        "operationId": "Airports.Airport.UpdateAirport",
        "parameters": [
          {
            "name": "IcaoCode",
            "in": "path",
            "description": "key: IcaoCode of Airport",
            "required": true,
            "schema": {
              "type": "string"
            },
            "x-ms-docs-key-type": "Airport"
          }
        ],
        "requestBody": {
          "description": "New property values",
          "content": {
            "application/json": {
              "schema": {
                "$ref": "#/components/schemas/Microsoft.OData.Service.Sample.TrippinInMemory.Models.Airport"
              }
            }
          },
          "required": true
        },
        "responses": {
          "204": {
            "description": "Success"
          },
          "default": {
            "$ref": "#/components/responses/error"
          }
        },
        "x-ms-docs-operation-type": "operation"
      },
      "delete": {
        "tags": [
          "Airports.Airport"
        ],
        "summary": "Delete entity from Airports",
        "operationId": "Airports.Airport.DeleteAirport",
        "parameters": [
          {
            "name": "IcaoCode",
            "in": "path",
            "description": "key: IcaoCode of Airport",
            "required": true,
            "schema": {
              "type": "string"
            },
            "x-ms-docs-key-type": "Airport"
          },
          {
            "name": "If-Match",
            "in": "header",
            "description": "ETag",
            "schema": {
              "type": "string"
            }
          }
        ],
        "responses": {
          "204": {
            "description": "Success"
          },
          "default": {
            "$ref": "#/components/responses/error"
          }
        },
        "x-ms-docs-operation-type": "operation"
      }
    },
    "/GetNearestAirport(lat={lat},lon={lon})": {
      "get": {
        "tags": [
          "Airports"
        ],
        "summary": "Invoke functionImport GetNearestAirport",
        "operationId": "FunctionImport.GetNearestAirport",
        "parameters": [
          {
            "name": "lat",
            "in": "path",
            "required": true,
            "schema": {
              "anyOf": [
                {
                  "type": "number"
                },
                {
                  "type": "string"
                },
                {
                  "enum": [
                    "-INF",
                    "INF",
                    "NaN"
                  ]
                }
              ],
              "format": "double"
            }
          },
          {
            "name": "lon",
            "in": "path",
            "required": true,
            "schema": {
              "anyOf": [
                {
                  "type": "number"
                },
                {
                  "type": "string"
                },
                {
                  "enum": [
                    "-INF",
                    "INF",
                    "NaN"
                  ]
                }
              ],
              "format": "double"
            }
          }
        ],
        "responses": {
          "200": {
            "description": "Success",
            "content": {
              "application/json": {
                "schema": {
                  "anyOf": [
                    {
                      "$ref": "#/components/schemas/Microsoft.OData.Service.Sample.TrippinInMemory.Models.Airport"
                    }
                  ],
                  "nullable": true
                }
              }
            }
          },
          "default": {
            "$ref": "#/components/responses/error"
          }
        },
        "x-ms-docs-operation-type": "functionImport"
      }
    },
    "/GetPersonWithMostFriends()": {
      "get": {
        "tags": [
          "People"
        ],
        "summary": "Invoke functionImport GetPersonWithMostFriends",
        "operationId": "FunctionImport.GetPersonWithMostFriends",
        "responses": {
          "200": {
            "description": "Success",
            "content": {
              "application/json": {
                "schema": {
                  "anyOf": [
                    {
                      "$ref": "#/components/schemas/Microsoft.OData.Service.Sample.TrippinInMemory.Models.Person"
                    }
                  ],
                  "nullable": true
                }
              }
            }
          },
          "default": {
            "$ref": "#/components/responses/error"
          }
        },
        "x-ms-docs-operation-type": "functionImport"
      }
    },
    "/Me": {
      "get": {
        "tags": [
          "Me.Person"
        ],
        "summary": "Get Me",
        "operationId": "Me.Person.GetPerson",
        "parameters": [
          {
            "name": "$select",
            "in": "query",
            "description": "Select properties to be returned",
            "style": "form",
            "explode": false,
            "schema": {
              "uniqueItems": true,
              "type": "array",
              "items": {
                "enum": [
                  "UserName",
                  "FirstName",
                  "LastName",
                  "MiddleName",
                  "Gender",
                  "Age",
                  "Emails",
                  "AddressInfo",
                  "HomeAddress",
                  "FavoriteFeature",
                  "Features",
                  "Friends",
                  "BestFriend",
                  "Trips"
                ],
                "type": "string"
              }
            }
          },
          {
            "name": "$expand",
            "in": "query",
            "description": "Expand related entities",
            "style": "form",
            "explode": false,
            "schema": {
              "uniqueItems": true,
              "type": "array",
              "items": {
                "enum": [
                  "*",
                  "Friends",
                  "BestFriend",
                  "Trips"
                ],
                "type": "string"
              }
            }
          }
        ],
        "responses": {
          "200": {
            "description": "Retrieved entity",
            "content": {
              "application/json": {
                "schema": {
                  "$ref": "#/components/schemas/Microsoft.OData.Service.Sample.TrippinInMemory.Models.Person"
                }
              }
            },
            "links": {
              "Friends": {
<<<<<<< HEAD
                "operationId": "Me.GetFriends",
                "parameters": {
                  "UserName": "$response.body#/UserName"
                }
              },
              "BestFriend": {
                "operationId": "Me.GetBestFriend",
                "parameters": {
                  "UserName": "$response.body#/UserName"
                }
              },
              "Trips": {
                "operationId": "Me.GetTrips",
                "parameters": {
                  "TripId": "$response.body#/TripId"
=======
                "operationId": "Me.Person.GetPerson",
                "parameters": {
                  "UserName": "$request.path.UserName"
                }
              },
              "BestFriend": {
                "operationId": "Me.Person.GetPerson",
                "parameters": {
                  "UserName": "$request.path.UserName"
                }
              },
              "Trips": {
                "operationId": "Me.Person.GetPerson",
                "parameters": {
                  "UserName": "$request.path.UserName"
>>>>>>> c58a6136
                }
              }
            }
          },
          "default": {
            "$ref": "#/components/responses/error"
          }
        },
        "x-ms-docs-operation-type": "operation"
      },
      "patch": {
        "tags": [
          "Me.Person"
        ],
        "summary": "Update Me",
        "operationId": "Me.Person.UpdatePerson",
        "requestBody": {
          "description": "New property values",
          "content": {
            "application/json": {
              "schema": {
                "$ref": "#/components/schemas/Microsoft.OData.Service.Sample.TrippinInMemory.Models.Person"
              }
            }
          },
          "required": true
        },
        "responses": {
          "204": {
            "description": "Success"
          },
          "default": {
            "$ref": "#/components/responses/error"
          }
        },
        "x-ms-docs-operation-type": "operation"
      }
    },
    "/Me/BestFriend": {
      "get": {
        "tags": [
          "Me.Person"
        ],
        "summary": "Get BestFriend from Me",
        "operationId": "Me.GetBestFriend",
        "parameters": [
          {
            "name": "$select",
            "in": "query",
            "description": "Select properties to be returned",
            "style": "form",
            "explode": false,
            "schema": {
              "uniqueItems": true,
              "type": "array",
              "items": {
                "enum": [
                  "UserName",
                  "FirstName",
                  "LastName",
                  "MiddleName",
                  "Gender",
                  "Age",
                  "Emails",
                  "AddressInfo",
                  "HomeAddress",
                  "FavoriteFeature",
                  "Features",
                  "Friends",
                  "BestFriend",
                  "Trips"
                ],
                "type": "string"
              }
            }
          },
          {
            "name": "$expand",
            "in": "query",
            "description": "Expand related entities",
            "style": "form",
            "explode": false,
            "schema": {
              "uniqueItems": true,
              "type": "array",
              "items": {
                "enum": [
                  "*",
                  "Friends",
                  "BestFriend",
                  "Trips"
                ],
                "type": "string"
              }
            }
          }
        ],
        "responses": {
          "200": {
            "description": "Retrieved navigation property",
            "content": {
              "application/json": {
                "schema": {
                  "$ref": "#/components/schemas/Microsoft.OData.Service.Sample.TrippinInMemory.Models.Person"
                }
              }
            },
            "links": {
              "Friends": {
                "operationId": "Person.BestFriend.GetFriends",
                "parameters": {
                  "UserName": "$response.body#/UserName"
                }
              },
              "BestFriend": {
                "operationId": "Person.BestFriend.GetBestFriend",
                "parameters": {
                  "UserName": "$response.body#/UserName"
                }
              },
              "Trips": {
                "operationId": "Person.BestFriend.GetTrips",
                "parameters": {
                  "TripId": "$response.body#/TripId"
                }
              }
            }
          },
          "default": {
            "$ref": "#/components/responses/error"
          }
        },
        "x-ms-docs-operation-type": "operation"
      }
    },
    "/Me/BestFriend/$ref": {
      "get": {
        "tags": [
          "Me.Person"
        ],
        "summary": "Get ref of BestFriend from Me",
        "operationId": "Me.GetRefBestFriend",
        "responses": {
          "200": {
            "description": "Retrieved navigation property link",
            "content": {
              "application/json": {
                "schema": {
                  "type": "string"
                }
              }
            }
          },
          "default": {
            "$ref": "#/components/responses/error"
          }
        },
        "x-ms-docs-operation-type": "operation"
      },
      "patch": {
        "tags": [
          "Me.Person"
        ],
        "summary": "Update the ref of navigation property BestFriend in Me",
        "operationId": "Me.UpdateRefBestFriend",
        "requestBody": {
          "description": "New navigation property ref values",
          "content": {
            "application/json": {
              "schema": {
                "type": "String"
              }
            }
          },
          "required": true
        },
        "responses": {
          "204": {
            "description": "Success"
          },
          "default": {
            "$ref": "#/components/responses/error"
          }
        },
        "x-ms-docs-operation-type": "operation"
      },
      "delete": {
        "tags": [
          "Me.Person"
        ],
        "summary": "Delete ref of navigation property BestFriend for Me",
        "operationId": "Me.DeleteRefBestFriend",
        "parameters": [
          {
            "name": "If-Match",
            "in": "header",
            "description": "ETag",
            "schema": {
              "type": "string"
            }
          }
        ],
        "responses": {
          "204": {
            "description": "Success"
          },
          "default": {
            "$ref": "#/components/responses/error"
          }
        },
        "x-ms-docs-operation-type": "operation"
      }
    },
    "/Me/Friends": {
      "get": {
        "tags": [
          "Me.Person"
        ],
        "summary": "Get Friends from Me",
        "operationId": "Me.ListFriends",
        "parameters": [
          {
            "$ref": "#/components/parameters/top"
          },
          {
            "$ref": "#/components/parameters/skip"
          },
          {
            "$ref": "#/components/parameters/search"
          },
          {
            "$ref": "#/components/parameters/filter"
          },
          {
            "$ref": "#/components/parameters/count"
          },
          {
            "name": "$orderby",
            "in": "query",
            "description": "Order items by property values",
            "style": "form",
            "explode": false,
            "schema": {
              "uniqueItems": true,
              "type": "array",
              "items": {
                "enum": [
                  "UserName",
                  "UserName desc",
                  "FirstName",
                  "FirstName desc",
                  "LastName",
                  "LastName desc",
                  "MiddleName",
                  "MiddleName desc",
                  "Gender",
                  "Gender desc",
                  "Age",
                  "Age desc",
                  "Emails",
                  "Emails desc",
                  "AddressInfo",
                  "AddressInfo desc",
                  "HomeAddress",
                  "HomeAddress desc",
                  "FavoriteFeature",
                  "FavoriteFeature desc",
                  "Features",
                  "Features desc"
                ],
                "type": "string"
              }
            }
          },
          {
            "name": "$select",
            "in": "query",
            "description": "Select properties to be returned",
            "style": "form",
            "explode": false,
            "schema": {
              "uniqueItems": true,
              "type": "array",
              "items": {
                "enum": [
                  "UserName",
                  "FirstName",
                  "LastName",
                  "MiddleName",
                  "Gender",
                  "Age",
                  "Emails",
                  "AddressInfo",
                  "HomeAddress",
                  "FavoriteFeature",
                  "Features",
                  "Friends",
                  "BestFriend",
                  "Trips"
                ],
                "type": "string"
              }
            }
          },
          {
            "name": "$expand",
            "in": "query",
            "description": "Expand related entities",
            "style": "form",
            "explode": false,
            "schema": {
              "uniqueItems": true,
              "type": "array",
              "items": {
                "enum": [
                  "*",
                  "Friends",
                  "BestFriend",
                  "Trips"
                ],
                "type": "string"
              }
            }
          }
        ],
        "responses": {
          "200": {
            "description": "Retrieved navigation property",
            "content": {
              "application/json": {
                "schema": {
                  "title": "Collection of Person",
                  "type": "object",
                  "properties": {
                    "value": {
                      "type": "array",
                      "items": {
                        "$ref": "#/components/schemas/Microsoft.OData.Service.Sample.TrippinInMemory.Models.Person"
                      }
                    }
                  }
                }
              }
            },
            "links": {
              "Friends": {
<<<<<<< HEAD
                "operationId": "Person.Friends.GetFriends",
                "parameters": {
                  "UserName": "$response.body#/UserName"
                }
              },
              "BestFriend": {
                "operationId": "Person.Friends.GetBestFriend",
                "parameters": {
                  "UserName": "$response.body#/UserName"
                }
              },
              "Trips": {
                "operationId": "Person.Friends.GetTrips",
                "parameters": {
                  "TripId": "$response.body#/TripId"
=======
                "operationId": "Friends.Person.GetPerson",
                "parameters": {
                  "UserName": "$request.path.UserName"
                }
              },
              "BestFriend": {
                "operationId": "Friends.Person.GetPerson",
                "parameters": {
                  "UserName": "$request.path.UserName"
                }
              },
              "Trips": {
                "operationId": "Friends.Person.GetPerson",
                "parameters": {
                  "UserName": "$request.path.UserName"
>>>>>>> c58a6136
                }
              }
            }
          },
          "default": {
            "$ref": "#/components/responses/error"
          }
        },
        "x-ms-docs-operation-type": "operation"
      }
    },
    "/Me/Friends/{UserName}": {
      "get": {
        "tags": [
          "Me.Person"
        ],
        "summary": "Get Friends from Me",
        "operationId": "Me.GetFriends",
        "parameters": [
          {
            "name": "UserName",
            "in": "path",
            "description": "key: UserName of Person",
            "required": true,
            "schema": {
              "type": "string"
            },
            "x-ms-docs-key-type": "Person"
          },
          {
            "name": "$select",
            "in": "query",
            "description": "Select properties to be returned",
            "style": "form",
            "explode": false,
            "schema": {
              "uniqueItems": true,
              "type": "array",
              "items": {
                "enum": [
                  "UserName",
                  "FirstName",
                  "LastName",
                  "MiddleName",
                  "Gender",
                  "Age",
                  "Emails",
                  "AddressInfo",
                  "HomeAddress",
                  "FavoriteFeature",
                  "Features",
                  "Friends",
                  "BestFriend",
                  "Trips"
                ],
                "type": "string"
              }
            }
          },
          {
            "name": "$expand",
            "in": "query",
            "description": "Expand related entities",
            "style": "form",
            "explode": false,
            "schema": {
              "uniqueItems": true,
              "type": "array",
              "items": {
                "enum": [
                  "*",
                  "Friends",
                  "BestFriend",
                  "Trips"
                ],
                "type": "string"
              }
            }
          }
        ],
        "responses": {
          "200": {
            "description": "Retrieved navigation property",
            "content": {
              "application/json": {
                "schema": {
                  "$ref": "#/components/schemas/Microsoft.OData.Service.Sample.TrippinInMemory.Models.Person"
                }
              }
            },
            "links": {
              "Friends": {
                "operationId": "Person.Friends.GetFriends",
                "parameters": {
                  "UserName": "$response.body#/UserName"
                }
              },
              "BestFriend": {
                "operationId": "Person.Friends.GetBestFriend",
                "parameters": {
                  "UserName": "$response.body#/UserName"
                }
              },
              "Trips": {
                "operationId": "Person.Friends.GetTrips",
                "parameters": {
                  "UserName": "$request.path.UserName",
                  "TripId": "$response.body#/TripId"
                }
              }
            }
          },
          "default": {
            "$ref": "#/components/responses/error"
          }
        },
        "x-ms-docs-operation-type": "operation"
      }
    },
    "/Me/Friends/$ref": {
      "get": {
        "tags": [
          "Me.Person"
        ],
        "summary": "Get ref of Friends from Me",
        "operationId": "Me.ListRefFriends",
        "parameters": [
          {
            "$ref": "#/components/parameters/top"
          },
          {
            "$ref": "#/components/parameters/skip"
          },
          {
            "$ref": "#/components/parameters/search"
          },
          {
            "$ref": "#/components/parameters/filter"
          },
          {
            "$ref": "#/components/parameters/count"
          },
          {
            "name": "$orderby",
            "in": "query",
            "description": "Order items by property values",
            "style": "form",
            "explode": false,
            "schema": {
              "uniqueItems": true,
              "type": "array",
              "items": {
                "enum": [
                  "UserName",
                  "UserName desc",
                  "FirstName",
                  "FirstName desc",
                  "LastName",
                  "LastName desc",
                  "MiddleName",
                  "MiddleName desc",
                  "Gender",
                  "Gender desc",
                  "Age",
                  "Age desc",
                  "Emails",
                  "Emails desc",
                  "AddressInfo",
                  "AddressInfo desc",
                  "HomeAddress",
                  "HomeAddress desc",
                  "FavoriteFeature",
                  "FavoriteFeature desc",
                  "Features",
                  "Features desc"
                ],
                "type": "string"
              }
            }
          }
        ],
        "responses": {
          "200": {
            "description": "Retrieved navigation property links",
            "content": {
              "application/json": {
                "schema": {
                  "title": "Collection of links of Person",
                  "type": "object",
                  "properties": {
                    "value": {
                      "type": "array",
                      "items": {
                        "type": "string"
                      }
                    }
                  }
                }
              }
            },
            "links": {
              "Friends": {
                "operationId": "Friends.Person.GetPerson",
                "parameters": {
                  "UserName": "$request.path.UserName"
                }
              },
              "BestFriend": {
                "operationId": "Friends.Person.GetPerson",
                "parameters": {
                  "UserName": "$request.path.UserName"
                }
              },
              "Trips": {
                "operationId": "Friends.Person.GetPerson",
                "parameters": {
                  "UserName": "$request.path.UserName"
                }
              }
            }
          },
          "default": {
            "$ref": "#/components/responses/error"
          }
        },
        "x-ms-docs-operation-type": "operation"
      },
      "post": {
        "tags": [
          "Me.Person"
        ],
        "summary": "Create new navigation property ref to Friends for Me",
        "operationId": "Me.CreateRefFriends",
        "requestBody": {
          "description": "New navigation property ref value",
          "content": {
            "application/json": {
              "schema": {
                "type": "String"
              }
            }
          },
          "required": true
        },
        "responses": {
          "201": {
            "description": "Created navigation property link.",
            "content": {
              "application/json": {
                "schema": {
                  "type": "String"
                }
              }
            }
          },
          "default": {
            "$ref": "#/components/responses/error"
          }
        },
        "x-ms-docs-operation-type": "operation"
      },
      "delete": {
        "tags": [
          "Me.Person"
        ],
        "summary": "Delete ref of navigation property Friends for Me",
        "operationId": "Me.DeleteRefFriends",
        "parameters": [
          {
            "name": "If-Match",
            "in": "header",
            "description": "ETag",
            "schema": {
              "type": "string"
            }
          },
          {
            "name": "@id",
            "in": "query",
            "description": "Delete Uri",
            "schema": {
              "type": "string"
            }
          }
        ],
        "responses": {
          "204": {
            "description": "Success"
          },
          "default": {
            "$ref": "#/components/responses/error"
          }
        },
        "x-ms-docs-operation-type": "operation"
      }
    },
    "/Me/Microsoft.OData.Service.Sample.TrippinInMemory.Models.GetFavoriteAirline()": {
      "get": {
        "tags": [
          "Me.Functions"
        ],
        "summary": "Invoke function GetFavoriteAirline",
        "operationId": "Me.GetFavoriteAirline",
        "responses": {
          "200": {
            "description": "Success",
            "content": {
              "application/json": {
                "schema": {
                  "anyOf": [
                    {
                      "$ref": "#/components/schemas/Microsoft.OData.Service.Sample.TrippinInMemory.Models.Airline"
                    }
                  ],
                  "nullable": true
                }
              }
            }
          },
          "default": {
            "$ref": "#/components/responses/error"
          }
        },
        "x-ms-docs-operation-type": "function"
      }
    },
    "/Me/Microsoft.OData.Service.Sample.TrippinInMemory.Models.GetFriendsTrips(userName={userName})": {
      "get": {
        "tags": [
          "Me.Functions"
        ],
        "summary": "Invoke function GetFriendsTrips",
        "operationId": "Me.GetFriendsTrips",
        "parameters": [
          {
            "name": "userName",
            "in": "path",
            "required": true,
            "schema": {
              "type": "string"
            }
          }
        ],
        "responses": {
          "200": {
            "description": "Success",
            "content": {
              "application/json": {
                "schema": {
                  "type": "array",
                  "items": {
                    "anyOf": [
                      {
                        "$ref": "#/components/schemas/Microsoft.OData.Service.Sample.TrippinInMemory.Models.Trip"
                      }
                    ],
                    "nullable": true
                  }
                }
              }
            }
          },
          "default": {
            "$ref": "#/components/responses/error"
          }
        },
        "x-ms-docs-operation-type": "function"
      }
    },
    "/Me/Microsoft.OData.Service.Sample.TrippinInMemory.Models.GetPeersForTrip": {
      "post": {
        "tags": [
          "Me.Actions"
        ],
        "summary": "Invoke action GetPeersForTrip",
        "operationId": "Me.GetPeersForTrip",
        "requestBody": {
          "description": "Action parameters",
          "content": {
            "application/json": {
              "schema": {
                "type": "object",
                "properties": {
                  "userName": {
                    "type": "string"
                  },
                  "tripId": {
                    "maximum": 2147483647,
                    "minimum": -2147483648,
                    "type": "integer",
                    "format": "int32"
                  }
                }
              }
            }
          },
          "required": true
        },
        "responses": {
          "200": {
            "description": "Success",
            "content": {
              "application/json": {
                "schema": {
                  "type": "array",
                  "items": {
                    "anyOf": [
                      {
                        "$ref": "#/components/schemas/Microsoft.OData.Service.Sample.TrippinInMemory.Models.Person"
                      }
                    ],
                    "nullable": true
                  }
                }
              }
            }
          },
          "default": {
            "$ref": "#/components/responses/error"
          }
        },
        "x-ms-docs-operation-type": "action"
      }
    },
    "/Me/Microsoft.OData.Service.Sample.TrippinInMemory.Models.ShareTrip": {
      "post": {
        "tags": [
          "Me.Actions"
        ],
        "summary": "Invoke action ShareTrip",
        "operationId": "Me.ShareTrip",
        "requestBody": {
          "description": "Action parameters",
          "content": {
            "application/json": {
              "schema": {
                "type": "object",
                "properties": {
                  "userName": {
                    "type": "string"
                  },
                  "tripId": {
                    "maximum": 2147483647,
                    "minimum": -2147483648,
                    "type": "integer",
                    "format": "int32"
                  }
                }
              }
            }
          },
          "required": true
        },
        "responses": {
          "204": {
            "description": "Success"
          },
          "default": {
            "$ref": "#/components/responses/error"
          }
        },
        "x-ms-docs-operation-type": "action"
      }
    },
    "/Me/Microsoft.OData.Service.Sample.TrippinInMemory.Models.UpdatePersonLastName(lastName={lastName})": {
      "get": {
        "tags": [
          "Me.Functions"
        ],
        "summary": "Invoke function UpdatePersonLastName",
        "operationId": "Me.UpdatePersonLastName",
        "parameters": [
          {
            "name": "lastName",
            "in": "path",
            "required": true,
            "schema": {
              "type": "string"
            }
          }
        ],
        "responses": {
          "200": {
            "description": "Success",
            "content": {
              "application/json": {
                "schema": {
                  "type": "boolean",
                  "default": false
                }
              }
            }
          },
          "default": {
            "$ref": "#/components/responses/error"
          }
        },
        "x-ms-docs-operation-type": "function"
      }
    },
    "/Me/Trips": {
      "get": {
        "tags": [
          "Me.Trip"
        ],
        "summary": "Get Trips from Me",
        "operationId": "Me.ListTrips",
        "parameters": [
          {
            "$ref": "#/components/parameters/top"
          },
          {
            "$ref": "#/components/parameters/skip"
          },
          {
            "$ref": "#/components/parameters/search"
          },
          {
            "$ref": "#/components/parameters/filter"
          },
          {
            "$ref": "#/components/parameters/count"
          },
          {
            "name": "$orderby",
            "in": "query",
            "description": "Order items by property values",
            "style": "form",
            "explode": false,
            "schema": {
              "uniqueItems": true,
              "type": "array",
              "items": {
                "enum": [
                  "TripId",
                  "TripId desc",
                  "ShareId",
                  "ShareId desc",
                  "Name",
                  "Name desc",
                  "Budget",
                  "Budget desc",
                  "Description",
                  "Description desc",
                  "Tags",
                  "Tags desc",
                  "StartsAt",
                  "StartsAt desc",
                  "EndsAt",
                  "EndsAt desc"
                ],
                "type": "string"
              }
            }
          },
          {
            "name": "$select",
            "in": "query",
            "description": "Select properties to be returned",
            "style": "form",
            "explode": false,
            "schema": {
              "uniqueItems": true,
              "type": "array",
              "items": {
                "enum": [
                  "TripId",
                  "ShareId",
                  "Name",
                  "Budget",
                  "Description",
                  "Tags",
                  "StartsAt",
                  "EndsAt",
                  "PlanItems"
                ],
                "type": "string"
              }
            }
          },
          {
            "name": "$expand",
            "in": "query",
            "description": "Expand related entities",
            "style": "form",
            "explode": false,
            "schema": {
              "uniqueItems": true,
              "type": "array",
              "items": {
                "enum": [
                  "*",
                  "PlanItems"
                ],
                "type": "string"
              }
            }
          }
        ],
        "responses": {
          "200": {
            "description": "Retrieved navigation property",
            "content": {
              "application/json": {
                "schema": {
                  "title": "Collection of Trip",
                  "type": "object",
                  "properties": {
                    "value": {
                      "type": "array",
                      "items": {
                        "$ref": "#/components/schemas/Microsoft.OData.Service.Sample.TrippinInMemory.Models.Trip"
                      }
                    }
                  }
                }
              }
            },
            "links": {
              "PlanItems": {
<<<<<<< HEAD
                "operationId": "Person.Trips.GetPlanItems",
                "parameters": {
                  "PlanItemId": "$response.body#/PlanItemId"
=======
                "operationId": "Trips.Trip.GetTrip",
                "parameters": {
                  "TripId": "$request.path.TripId"
>>>>>>> c58a6136
                }
              }
            }
          },
          "default": {
            "$ref": "#/components/responses/error"
          }
        },
        "x-ms-docs-operation-type": "operation"
      }
    },
    "/Me/Trips/{TripId}": {
      "get": {
        "tags": [
          "Me.Trip"
        ],
        "summary": "Get Trips from Me",
        "operationId": "Me.GetTrips",
        "parameters": [
          {
            "name": "TripId",
            "in": "path",
            "description": "key: TripId of Trip",
            "required": true,
            "schema": {
              "maximum": 2147483647,
              "minimum": -2147483648,
              "type": "integer",
              "format": "int32"
            },
            "x-ms-docs-key-type": "Trip"
          },
          {
            "name": "$select",
            "in": "query",
            "description": "Select properties to be returned",
            "style": "form",
            "explode": false,
            "schema": {
              "uniqueItems": true,
              "type": "array",
              "items": {
                "enum": [
                  "TripId",
                  "ShareId",
                  "Name",
                  "Budget",
                  "Description",
                  "Tags",
                  "StartsAt",
                  "EndsAt",
                  "PlanItems"
                ],
                "type": "string"
              }
            }
          },
          {
            "name": "$expand",
            "in": "query",
            "description": "Expand related entities",
            "style": "form",
            "explode": false,
            "schema": {
              "uniqueItems": true,
              "type": "array",
              "items": {
                "enum": [
                  "*",
                  "PlanItems"
                ],
                "type": "string"
              }
            }
          }
        ],
        "responses": {
          "200": {
            "description": "Retrieved navigation property",
            "content": {
              "application/json": {
                "schema": {
                  "$ref": "#/components/schemas/Microsoft.OData.Service.Sample.TrippinInMemory.Models.Trip"
                }
              }
            },
            "links": {
              "PlanItems": {
                "operationId": "Person.Trips.GetPlanItems",
                "parameters": {
                  "TripId": "$request.path.TripId",
                  "PlanItemId": "$response.body#/PlanItemId"
                }
              }
            }
          },
          "default": {
            "$ref": "#/components/responses/error"
          }
        },
        "x-ms-docs-operation-type": "operation"
      }
    },
    "/Me/Trips/{TripId}/Microsoft.OData.Service.Sample.TrippinInMemory.Models.GetInvolvedPeople()": {
      "get": {
        "tags": [
          "Me.Functions"
        ],
        "summary": "Invoke function GetInvolvedPeople",
        "operationId": "Me.Trips.GetInvolvedPeople",
        "parameters": [
          {
            "name": "TripId",
            "in": "path",
            "description": "key: TripId of Trip",
            "required": true,
            "schema": {
              "maximum": 2147483647,
              "minimum": -2147483648,
              "type": "integer",
              "format": "int32"
            },
            "x-ms-docs-key-type": "Trip"
          }
        ],
        "responses": {
          "200": {
            "description": "Success",
            "content": {
              "application/json": {
                "schema": {
                  "type": "array",
                  "items": {
                    "anyOf": [
                      {
                        "$ref": "#/components/schemas/Microsoft.OData.Service.Sample.TrippinInMemory.Models.Person"
                      }
                    ],
                    "nullable": true
                  }
                }
              }
            }
          },
          "default": {
            "$ref": "#/components/responses/error"
          }
        },
        "x-ms-docs-operation-type": "function"
      }
    },
    "/Me/Trips/$ref": {
      "get": {
        "tags": [
          "Me.Trip"
        ],
        "summary": "Get ref of Trips from Me",
        "operationId": "Me.ListRefTrips",
        "parameters": [
          {
            "$ref": "#/components/parameters/top"
          },
          {
            "$ref": "#/components/parameters/skip"
          },
          {
            "$ref": "#/components/parameters/search"
          },
          {
            "$ref": "#/components/parameters/filter"
          },
          {
            "$ref": "#/components/parameters/count"
          },
          {
            "name": "$orderby",
            "in": "query",
            "description": "Order items by property values",
            "style": "form",
            "explode": false,
            "schema": {
              "uniqueItems": true,
              "type": "array",
              "items": {
                "enum": [
                  "TripId",
                  "TripId desc",
                  "ShareId",
                  "ShareId desc",
                  "Name",
                  "Name desc",
                  "Budget",
                  "Budget desc",
                  "Description",
                  "Description desc",
                  "Tags",
                  "Tags desc",
                  "StartsAt",
                  "StartsAt desc",
                  "EndsAt",
                  "EndsAt desc"
                ],
                "type": "string"
              }
            }
          }
        ],
        "responses": {
          "200": {
            "description": "Retrieved navigation property links",
            "content": {
              "application/json": {
                "schema": {
                  "title": "Collection of links of Trip",
                  "type": "object",
                  "properties": {
                    "value": {
                      "type": "array",
                      "items": {
                        "type": "string"
                      }
                    }
                  }
                }
              }
            },
            "links": {
              "PlanItems": {
                "operationId": "Trips.Trip.GetTrip",
                "parameters": {
                  "TripId": "$request.path.TripId"
                }
              }
            }
          },
          "default": {
            "$ref": "#/components/responses/error"
          }
        },
        "x-ms-docs-operation-type": "operation"
      },
      "post": {
        "tags": [
          "Me.Trip"
        ],
        "summary": "Create new navigation property ref to Trips for Me",
        "operationId": "Me.CreateRefTrips",
        "requestBody": {
          "description": "New navigation property ref value",
          "content": {
            "application/json": {
              "schema": {
                "type": "String"
              }
            }
          },
          "required": true
        },
        "responses": {
          "201": {
            "description": "Created navigation property link.",
            "content": {
              "application/json": {
                "schema": {
                  "type": "String"
                }
              }
            }
          },
          "default": {
            "$ref": "#/components/responses/error"
          }
        },
        "x-ms-docs-operation-type": "operation"
      },
      "delete": {
        "tags": [
          "Me.Trip"
        ],
        "summary": "Delete ref of navigation property Trips for Me",
        "operationId": "Me.DeleteRefTrips",
        "parameters": [
          {
            "name": "If-Match",
            "in": "header",
            "description": "ETag",
            "schema": {
              "type": "string"
            }
          },
          {
            "name": "@id",
            "in": "query",
            "description": "Delete Uri",
            "schema": {
              "type": "string"
            }
          }
        ],
        "responses": {
          "204": {
            "description": "Success"
          },
          "default": {
            "$ref": "#/components/responses/error"
          }
        },
        "x-ms-docs-operation-type": "operation"
      }
    },
    "/NewComePeople": {
      "get": {
        "tags": [
          "NewComePeople.Person"
        ],
        "summary": "Get entities from NewComePeople",
        "operationId": "NewComePeople.Person.ListPerson",
        "parameters": [
          {
            "$ref": "#/components/parameters/top"
          },
          {
            "$ref": "#/components/parameters/skip"
          },
          {
            "$ref": "#/components/parameters/search"
          },
          {
            "$ref": "#/components/parameters/filter"
          },
          {
            "$ref": "#/components/parameters/count"
          },
          {
            "name": "$orderby",
            "in": "query",
            "description": "Order items by property values",
            "style": "form",
            "explode": false,
            "schema": {
              "uniqueItems": true,
              "type": "array",
              "items": {
                "enum": [
                  "UserName",
                  "UserName desc",
                  "FirstName",
                  "FirstName desc",
                  "LastName",
                  "LastName desc",
                  "MiddleName",
                  "MiddleName desc",
                  "Gender",
                  "Gender desc",
                  "Age",
                  "Age desc",
                  "Emails",
                  "Emails desc",
                  "AddressInfo",
                  "AddressInfo desc",
                  "HomeAddress",
                  "HomeAddress desc",
                  "FavoriteFeature",
                  "FavoriteFeature desc",
                  "Features",
                  "Features desc"
                ],
                "type": "string"
              }
            }
          },
          {
            "name": "$select",
            "in": "query",
            "description": "Select properties to be returned",
            "style": "form",
            "explode": false,
            "schema": {
              "uniqueItems": true,
              "type": "array",
              "items": {
                "enum": [
                  "UserName",
                  "FirstName",
                  "LastName",
                  "MiddleName",
                  "Gender",
                  "Age",
                  "Emails",
                  "AddressInfo",
                  "HomeAddress",
                  "FavoriteFeature",
                  "Features",
                  "Friends",
                  "BestFriend",
                  "Trips"
                ],
                "type": "string"
              }
            }
          },
          {
            "name": "$expand",
            "in": "query",
            "description": "Expand related entities",
            "style": "form",
            "explode": false,
            "schema": {
              "uniqueItems": true,
              "type": "array",
              "items": {
                "enum": [
                  "*",
                  "Friends",
                  "BestFriend",
                  "Trips"
                ],
                "type": "string"
              }
            }
          }
        ],
        "responses": {
          "200": {
            "description": "Retrieved entities",
            "content": {
              "application/json": {
                "schema": {
                  "title": "Collection of Person",
                  "type": "object",
                  "properties": {
                    "value": {
                      "type": "array",
                      "items": {
                        "$ref": "#/components/schemas/Microsoft.OData.Service.Sample.TrippinInMemory.Models.Person"
                      }
                    }
                  }
                }
              }
            },
            "links": {
              "Friends": {
<<<<<<< HEAD
                "operationId": "NewComePeople.GetFriends",
                "parameters": {
                  "UserName": "$response.body#/UserName"
                }
              },
              "BestFriend": {
                "operationId": "NewComePeople.GetBestFriend",
                "parameters": {
                  "UserName": "$response.body#/UserName"
                }
              },
              "Trips": {
                "operationId": "NewComePeople.GetTrips",
                "parameters": {
                  "TripId": "$response.body#/TripId"
=======
                "operationId": "NewComePeople.Person.GetPerson",
                "parameters": {
                  "UserName": "$request.path.UserName"
                }
              },
              "BestFriend": {
                "operationId": "NewComePeople.Person.GetPerson",
                "parameters": {
                  "UserName": "$request.path.UserName"
                }
              },
              "Trips": {
                "operationId": "NewComePeople.Person.GetPerson",
                "parameters": {
                  "UserName": "$request.path.UserName"
>>>>>>> c58a6136
                }
              }
            }
          },
          "default": {
            "$ref": "#/components/responses/error"
          }
        }
      },
      "post": {
        "tags": [
          "NewComePeople.Person"
        ],
        "summary": "Add new entity to NewComePeople",
        "operationId": "NewComePeople.Person.CreatePerson",
        "requestBody": {
          "description": "New entity",
          "content": {
            "application/json": {
              "schema": {
                "$ref": "#/components/schemas/Microsoft.OData.Service.Sample.TrippinInMemory.Models.Person"
              }
            }
          },
          "required": true
        },
        "responses": {
          "201": {
            "description": "Created entity",
            "content": {
              "application/json": {
                "schema": {
                  "$ref": "#/components/schemas/Microsoft.OData.Service.Sample.TrippinInMemory.Models.Person"
                }
              }
            }
          },
          "default": {
            "$ref": "#/components/responses/error"
          }
        },
        "x-ms-docs-operation-type": "operation"
      }
    },
    "/NewComePeople/{UserName}": {
      "get": {
        "tags": [
          "NewComePeople.Person"
        ],
        "summary": "Get entity from NewComePeople by key",
        "operationId": "NewComePeople.Person.GetPerson",
        "parameters": [
          {
            "name": "UserName",
            "in": "path",
            "description": "key: UserName of Person",
            "required": true,
            "schema": {
              "type": "string"
            },
            "x-ms-docs-key-type": "Person"
          },
          {
            "name": "$select",
            "in": "query",
            "description": "Select properties to be returned",
            "style": "form",
            "explode": false,
            "schema": {
              "uniqueItems": true,
              "type": "array",
              "items": {
                "enum": [
                  "UserName",
                  "FirstName",
                  "LastName",
                  "MiddleName",
                  "Gender",
                  "Age",
                  "Emails",
                  "AddressInfo",
                  "HomeAddress",
                  "FavoriteFeature",
                  "Features",
                  "Friends",
                  "BestFriend",
                  "Trips"
                ],
                "type": "string"
              }
            }
          },
          {
            "name": "$expand",
            "in": "query",
            "description": "Expand related entities",
            "style": "form",
            "explode": false,
            "schema": {
              "uniqueItems": true,
              "type": "array",
              "items": {
                "enum": [
                  "*",
                  "Friends",
                  "BestFriend",
                  "Trips"
                ],
                "type": "string"
              }
            }
          }
        ],
        "responses": {
          "200": {
            "description": "Retrieved entity",
            "content": {
              "application/json": {
                "schema": {
                  "$ref": "#/components/schemas/Microsoft.OData.Service.Sample.TrippinInMemory.Models.Person"
                }
              }
            },
            "links": {
              "Friends": {
                "operationId": "NewComePeople.GetFriends",
                "parameters": {
                  "UserName": "$response.body#/UserName"
                }
              },
              "BestFriend": {
                "operationId": "NewComePeople.GetBestFriend",
                "parameters": {
                  "UserName": "$response.body#/UserName"
                }
              },
              "Trips": {
                "operationId": "NewComePeople.GetTrips",
                "parameters": {
                  "UserName": "$request.path.UserName",
                  "TripId": "$response.body#/TripId"
                }
              }
            }
          },
          "default": {
            "$ref": "#/components/responses/error"
          }
        },
        "x-ms-docs-operation-type": "operation"
      },
      "patch": {
        "tags": [
          "NewComePeople.Person"
        ],
        "summary": "Update entity in NewComePeople",
        "operationId": "NewComePeople.Person.UpdatePerson",
        "parameters": [
          {
            "name": "UserName",
            "in": "path",
            "description": "key: UserName of Person",
            "required": true,
            "schema": {
              "type": "string"
            },
            "x-ms-docs-key-type": "Person"
          }
        ],
        "requestBody": {
          "description": "New property values",
          "content": {
            "application/json": {
              "schema": {
                "$ref": "#/components/schemas/Microsoft.OData.Service.Sample.TrippinInMemory.Models.Person"
              }
            }
          },
          "required": true
        },
        "responses": {
          "204": {
            "description": "Success"
          },
          "default": {
            "$ref": "#/components/responses/error"
          }
        },
        "x-ms-docs-operation-type": "operation"
      },
      "delete": {
        "tags": [
          "NewComePeople.Person"
        ],
        "summary": "Delete entity from NewComePeople",
        "operationId": "NewComePeople.Person.DeletePerson",
        "parameters": [
          {
            "name": "UserName",
            "in": "path",
            "description": "key: UserName of Person",
            "required": true,
            "schema": {
              "type": "string"
            },
            "x-ms-docs-key-type": "Person"
          },
          {
            "name": "If-Match",
            "in": "header",
            "description": "ETag",
            "schema": {
              "type": "string"
            }
          }
        ],
        "responses": {
          "204": {
            "description": "Success"
          },
          "default": {
            "$ref": "#/components/responses/error"
          }
        },
        "x-ms-docs-operation-type": "operation"
      }
    },
    "/NewComePeople/{UserName}/BestFriend": {
      "get": {
        "tags": [
          "NewComePeople.Person"
        ],
        "summary": "Get BestFriend from NewComePeople",
        "operationId": "NewComePeople.GetBestFriend",
        "parameters": [
          {
            "name": "UserName",
            "in": "path",
            "description": "key: UserName of Person",
            "required": true,
            "schema": {
              "type": "string"
            },
            "x-ms-docs-key-type": "Person"
          },
          {
            "name": "$select",
            "in": "query",
            "description": "Select properties to be returned",
            "style": "form",
            "explode": false,
            "schema": {
              "uniqueItems": true,
              "type": "array",
              "items": {
                "enum": [
                  "UserName",
                  "FirstName",
                  "LastName",
                  "MiddleName",
                  "Gender",
                  "Age",
                  "Emails",
                  "AddressInfo",
                  "HomeAddress",
                  "FavoriteFeature",
                  "Features",
                  "Friends",
                  "BestFriend",
                  "Trips"
                ],
                "type": "string"
              }
            }
          },
          {
            "name": "$expand",
            "in": "query",
            "description": "Expand related entities",
            "style": "form",
            "explode": false,
            "schema": {
              "uniqueItems": true,
              "type": "array",
              "items": {
                "enum": [
                  "*",
                  "Friends",
                  "BestFriend",
                  "Trips"
                ],
                "type": "string"
              }
            }
          }
        ],
        "responses": {
          "200": {
            "description": "Retrieved navigation property",
            "content": {
              "application/json": {
                "schema": {
                  "$ref": "#/components/schemas/Microsoft.OData.Service.Sample.TrippinInMemory.Models.Person"
                }
              }
            },
            "links": {
              "Friends": {
                "operationId": "Person.BestFriend.GetFriends",
                "parameters": {
                  "UserName": "$response.body#/UserName"
                }
              },
              "BestFriend": {
                "operationId": "Person.BestFriend.GetBestFriend",
                "parameters": {
                  "UserName": "$response.body#/UserName"
                }
              },
              "Trips": {
                "operationId": "Person.BestFriend.GetTrips",
                "parameters": {
                  "UserName": "$request.path.UserName",
                  "TripId": "$response.body#/TripId"
                }
              }
            }
          },
          "default": {
            "$ref": "#/components/responses/error"
          }
        },
        "x-ms-docs-operation-type": "operation"
      }
    },
    "/NewComePeople/{UserName}/BestFriend/$ref": {
      "get": {
        "tags": [
          "NewComePeople.Person"
        ],
        "summary": "Get ref of BestFriend from NewComePeople",
        "operationId": "NewComePeople.GetRefBestFriend",
        "parameters": [
          {
            "name": "UserName",
            "in": "path",
            "description": "key: UserName of Person",
            "required": true,
            "schema": {
              "type": "string"
            },
            "x-ms-docs-key-type": "Person"
          }
        ],
        "responses": {
          "200": {
            "description": "Retrieved navigation property link",
            "content": {
              "application/json": {
                "schema": {
                  "type": "string"
                }
              }
            }
          },
          "default": {
            "$ref": "#/components/responses/error"
          }
        },
        "x-ms-docs-operation-type": "operation"
      },
      "patch": {
        "tags": [
          "NewComePeople.Person"
        ],
        "summary": "Update the ref of navigation property BestFriend in NewComePeople",
        "operationId": "NewComePeople.UpdateRefBestFriend",
        "parameters": [
          {
            "name": "UserName",
            "in": "path",
            "description": "key: UserName of Person",
            "required": true,
            "schema": {
              "type": "string"
            },
            "x-ms-docs-key-type": "Person"
          }
        ],
        "requestBody": {
          "description": "New navigation property ref values",
          "content": {
            "application/json": {
              "schema": {
                "type": "String"
              }
            }
          },
          "required": true
        },
        "responses": {
          "204": {
            "description": "Success"
          },
          "default": {
            "$ref": "#/components/responses/error"
          }
        },
        "x-ms-docs-operation-type": "operation"
      },
      "delete": {
        "tags": [
          "NewComePeople.Person"
        ],
        "summary": "Delete ref of navigation property BestFriend for NewComePeople",
        "operationId": "NewComePeople.DeleteRefBestFriend",
        "parameters": [
          {
            "name": "UserName",
            "in": "path",
            "description": "key: UserName of Person",
            "required": true,
            "schema": {
              "type": "string"
            },
            "x-ms-docs-key-type": "Person"
          },
          {
            "name": "If-Match",
            "in": "header",
            "description": "ETag",
            "schema": {
              "type": "string"
            }
          }
        ],
        "responses": {
          "204": {
            "description": "Success"
          },
          "default": {
            "$ref": "#/components/responses/error"
          }
        },
        "x-ms-docs-operation-type": "operation"
      }
    },
    "/NewComePeople/{UserName}/Friends": {
      "get": {
        "tags": [
          "NewComePeople.Person"
        ],
        "summary": "Get Friends from NewComePeople",
        "operationId": "NewComePeople.ListFriends",
        "parameters": [
          {
            "name": "UserName",
            "in": "path",
            "description": "key: UserName of Person",
            "required": true,
            "schema": {
              "type": "string"
            },
            "x-ms-docs-key-type": "Person"
          },
          {
            "$ref": "#/components/parameters/top"
          },
          {
            "$ref": "#/components/parameters/skip"
          },
          {
            "$ref": "#/components/parameters/search"
          },
          {
            "$ref": "#/components/parameters/filter"
          },
          {
            "$ref": "#/components/parameters/count"
          },
          {
            "name": "$orderby",
            "in": "query",
            "description": "Order items by property values",
            "style": "form",
            "explode": false,
            "schema": {
              "uniqueItems": true,
              "type": "array",
              "items": {
                "enum": [
                  "UserName",
                  "UserName desc",
                  "FirstName",
                  "FirstName desc",
                  "LastName",
                  "LastName desc",
                  "MiddleName",
                  "MiddleName desc",
                  "Gender",
                  "Gender desc",
                  "Age",
                  "Age desc",
                  "Emails",
                  "Emails desc",
                  "AddressInfo",
                  "AddressInfo desc",
                  "HomeAddress",
                  "HomeAddress desc",
                  "FavoriteFeature",
                  "FavoriteFeature desc",
                  "Features",
                  "Features desc"
                ],
                "type": "string"
              }
            }
          },
          {
            "name": "$select",
            "in": "query",
            "description": "Select properties to be returned",
            "style": "form",
            "explode": false,
            "schema": {
              "uniqueItems": true,
              "type": "array",
              "items": {
                "enum": [
                  "UserName",
                  "FirstName",
                  "LastName",
                  "MiddleName",
                  "Gender",
                  "Age",
                  "Emails",
                  "AddressInfo",
                  "HomeAddress",
                  "FavoriteFeature",
                  "Features",
                  "Friends",
                  "BestFriend",
                  "Trips"
                ],
                "type": "string"
              }
            }
          },
          {
            "name": "$expand",
            "in": "query",
            "description": "Expand related entities",
            "style": "form",
            "explode": false,
            "schema": {
              "uniqueItems": true,
              "type": "array",
              "items": {
                "enum": [
                  "*",
                  "Friends",
                  "BestFriend",
                  "Trips"
                ],
                "type": "string"
              }
            }
          }
        ],
        "responses": {
          "200": {
            "description": "Retrieved navigation property",
            "content": {
              "application/json": {
                "schema": {
                  "title": "Collection of Person",
                  "type": "object",
                  "properties": {
                    "value": {
                      "type": "array",
                      "items": {
                        "$ref": "#/components/schemas/Microsoft.OData.Service.Sample.TrippinInMemory.Models.Person"
                      }
                    }
                  }
                }
              }
            },
            "links": {
              "Friends": {
<<<<<<< HEAD
                "operationId": "Person.Friends.GetFriends",
                "parameters": {
                  "UserName": "$response.body#/UserName"
                }
              },
              "BestFriend": {
                "operationId": "Person.Friends.GetBestFriend",
                "parameters": {
                  "UserName": "$response.body#/UserName"
                }
              },
              "Trips": {
                "operationId": "Person.Friends.GetTrips",
                "parameters": {
                  "UserName": "$request.path.UserName",
                  "TripId": "$response.body#/TripId"
=======
                "operationId": "Friends.Person.GetPerson",
                "parameters": {
                  "UserName": "$request.path.UserName"
                }
              },
              "BestFriend": {
                "operationId": "Friends.Person.GetPerson",
                "parameters": {
                  "UserName": "$request.path.UserName"
                }
              },
              "Trips": {
                "operationId": "Friends.Person.GetPerson",
                "parameters": {
                  "UserName": "$request.path.UserName"
>>>>>>> c58a6136
                }
              }
            }
          },
          "default": {
            "$ref": "#/components/responses/error"
          }
        },
        "x-ms-docs-operation-type": "operation"
      }
    },
    "/NewComePeople/{UserName}/Friends/{UserName1}": {
      "get": {
        "tags": [
          "NewComePeople.Person"
        ],
        "summary": "Get Friends from NewComePeople",
        "operationId": "NewComePeople.GetFriends",
        "parameters": [
          {
            "name": "UserName",
            "in": "path",
            "description": "key: UserName of Person",
            "required": true,
            "schema": {
              "type": "string"
            },
            "x-ms-docs-key-type": "Person"
          },
          {
            "name": "UserName1",
            "in": "path",
            "description": "key: UserName of Person",
            "required": true,
            "schema": {
              "type": "string"
            },
            "x-ms-docs-key-type": "Person"
          },
          {
            "name": "$select",
            "in": "query",
            "description": "Select properties to be returned",
            "style": "form",
            "explode": false,
            "schema": {
              "uniqueItems": true,
              "type": "array",
              "items": {
                "enum": [
                  "UserName",
                  "FirstName",
                  "LastName",
                  "MiddleName",
                  "Gender",
                  "Age",
                  "Emails",
                  "AddressInfo",
                  "HomeAddress",
                  "FavoriteFeature",
                  "Features",
                  "Friends",
                  "BestFriend",
                  "Trips"
                ],
                "type": "string"
              }
            }
          },
          {
            "name": "$expand",
            "in": "query",
            "description": "Expand related entities",
            "style": "form",
            "explode": false,
            "schema": {
              "uniqueItems": true,
              "type": "array",
              "items": {
                "enum": [
                  "*",
                  "Friends",
                  "BestFriend",
                  "Trips"
                ],
                "type": "string"
              }
            }
          }
        ],
        "responses": {
          "200": {
            "description": "Retrieved navigation property",
            "content": {
              "application/json": {
                "schema": {
                  "$ref": "#/components/schemas/Microsoft.OData.Service.Sample.TrippinInMemory.Models.Person"
                }
              }
            },
            "links": {
              "Friends": {
                "operationId": "Person.Friends.GetFriends",
                "parameters": {
                  "UserName": "$response.body#/UserName",
                  "UserName1": "$request.path.UserName1"
                }
              },
              "BestFriend": {
                "operationId": "Person.Friends.GetBestFriend",
                "parameters": {
                  "UserName": "$response.body#/UserName",
                  "UserName1": "$request.path.UserName1"
                }
              },
              "Trips": {
                "operationId": "Person.Friends.GetTrips",
                "parameters": {
                  "UserName": "$request.path.UserName",
                  "UserName1": "$request.path.UserName1",
                  "TripId": "$response.body#/TripId"
                }
              }
            }
          },
          "default": {
            "$ref": "#/components/responses/error"
          }
        },
        "x-ms-docs-operation-type": "operation"
      }
    },
    "/NewComePeople/{UserName}/Friends/$ref": {
      "get": {
        "tags": [
          "NewComePeople.Person"
        ],
        "summary": "Get ref of Friends from NewComePeople",
        "operationId": "NewComePeople.ListRefFriends",
        "parameters": [
          {
            "name": "UserName",
            "in": "path",
            "description": "key: UserName of Person",
            "required": true,
            "schema": {
              "type": "string"
            },
            "x-ms-docs-key-type": "Person"
          },
          {
            "$ref": "#/components/parameters/top"
          },
          {
            "$ref": "#/components/parameters/skip"
          },
          {
            "$ref": "#/components/parameters/search"
          },
          {
            "$ref": "#/components/parameters/filter"
          },
          {
            "$ref": "#/components/parameters/count"
          },
          {
            "name": "$orderby",
            "in": "query",
            "description": "Order items by property values",
            "style": "form",
            "explode": false,
            "schema": {
              "uniqueItems": true,
              "type": "array",
              "items": {
                "enum": [
                  "UserName",
                  "UserName desc",
                  "FirstName",
                  "FirstName desc",
                  "LastName",
                  "LastName desc",
                  "MiddleName",
                  "MiddleName desc",
                  "Gender",
                  "Gender desc",
                  "Age",
                  "Age desc",
                  "Emails",
                  "Emails desc",
                  "AddressInfo",
                  "AddressInfo desc",
                  "HomeAddress",
                  "HomeAddress desc",
                  "FavoriteFeature",
                  "FavoriteFeature desc",
                  "Features",
                  "Features desc"
                ],
                "type": "string"
              }
            }
          }
        ],
        "responses": {
          "200": {
            "description": "Retrieved navigation property links",
            "content": {
              "application/json": {
                "schema": {
                  "title": "Collection of links of Person",
                  "type": "object",
                  "properties": {
                    "value": {
                      "type": "array",
                      "items": {
                        "type": "string"
                      }
                    }
                  }
                }
              }
            },
            "links": {
              "Friends": {
                "operationId": "Friends.Person.GetPerson",
                "parameters": {
                  "UserName": "$request.path.UserName"
                }
              },
              "BestFriend": {
                "operationId": "Friends.Person.GetPerson",
                "parameters": {
                  "UserName": "$request.path.UserName"
                }
              },
              "Trips": {
                "operationId": "Friends.Person.GetPerson",
                "parameters": {
                  "UserName": "$request.path.UserName"
                }
              }
            }
          },
          "default": {
            "$ref": "#/components/responses/error"
          }
        },
        "x-ms-docs-operation-type": "operation"
      },
      "post": {
        "tags": [
          "NewComePeople.Person"
        ],
        "summary": "Create new navigation property ref to Friends for NewComePeople",
        "operationId": "NewComePeople.CreateRefFriends",
        "parameters": [
          {
            "name": "UserName",
            "in": "path",
            "description": "key: UserName of Person",
            "required": true,
            "schema": {
              "type": "string"
            },
            "x-ms-docs-key-type": "Person"
          }
        ],
        "requestBody": {
          "description": "New navigation property ref value",
          "content": {
            "application/json": {
              "schema": {
                "type": "String"
              }
            }
          },
          "required": true
        },
        "responses": {
          "201": {
            "description": "Created navigation property link.",
            "content": {
              "application/json": {
                "schema": {
                  "type": "String"
                }
              }
            }
          },
          "default": {
            "$ref": "#/components/responses/error"
          }
        },
        "x-ms-docs-operation-type": "operation"
      },
      "delete": {
        "tags": [
          "NewComePeople.Person"
        ],
        "summary": "Delete ref of navigation property Friends for NewComePeople",
        "operationId": "NewComePeople.DeleteRefFriends",
        "parameters": [
          {
            "name": "UserName",
            "in": "path",
            "description": "key: UserName of Person",
            "required": true,
            "schema": {
              "type": "string"
            },
            "x-ms-docs-key-type": "Person"
          },
          {
            "name": "If-Match",
            "in": "header",
            "description": "ETag",
            "schema": {
              "type": "string"
            }
          },
          {
            "name": "@id",
            "in": "query",
            "description": "Delete Uri",
            "schema": {
              "type": "string"
            }
          }
        ],
        "responses": {
          "204": {
            "description": "Success"
          },
          "default": {
            "$ref": "#/components/responses/error"
          }
        },
        "x-ms-docs-operation-type": "operation"
      }
    },
    "/NewComePeople/{UserName}/Microsoft.OData.Service.Sample.TrippinInMemory.Models.GetFavoriteAirline()": {
      "get": {
        "tags": [
          "NewComePeople.Functions"
        ],
        "summary": "Invoke function GetFavoriteAirline",
        "operationId": "NewComePeople.GetFavoriteAirline",
        "parameters": [
          {
            "name": "UserName",
            "in": "path",
            "description": "key: UserName of Person",
            "required": true,
            "schema": {
              "type": "string"
            },
            "x-ms-docs-key-type": "Person"
          }
        ],
        "responses": {
          "200": {
            "description": "Success",
            "content": {
              "application/json": {
                "schema": {
                  "anyOf": [
                    {
                      "$ref": "#/components/schemas/Microsoft.OData.Service.Sample.TrippinInMemory.Models.Airline"
                    }
                  ],
                  "nullable": true
                }
              }
            }
          },
          "default": {
            "$ref": "#/components/responses/error"
          }
        },
        "x-ms-docs-operation-type": "function"
      }
    },
    "/NewComePeople/{UserName}/Microsoft.OData.Service.Sample.TrippinInMemory.Models.GetFriendsTrips(userName={userName})": {
      "get": {
        "tags": [
          "NewComePeople.Functions"
        ],
        "summary": "Invoke function GetFriendsTrips",
        "operationId": "NewComePeople.GetFriendsTrips",
        "parameters": [
          {
            "name": "UserName",
            "in": "path",
            "description": "key: UserName of Person",
            "required": true,
            "schema": {
              "type": "string"
            },
            "x-ms-docs-key-type": "Person"
          },
          {
            "name": "userName",
            "in": "path",
            "required": true,
            "schema": {
              "type": "string"
            }
          }
        ],
        "responses": {
          "200": {
            "description": "Success",
            "content": {
              "application/json": {
                "schema": {
                  "type": "array",
                  "items": {
                    "anyOf": [
                      {
                        "$ref": "#/components/schemas/Microsoft.OData.Service.Sample.TrippinInMemory.Models.Trip"
                      }
                    ],
                    "nullable": true
                  }
                }
              }
            }
          },
          "default": {
            "$ref": "#/components/responses/error"
          }
        },
        "x-ms-docs-operation-type": "function"
      }
    },
    "/NewComePeople/{UserName}/Microsoft.OData.Service.Sample.TrippinInMemory.Models.GetPeersForTrip": {
      "post": {
        "tags": [
          "NewComePeople.Actions"
        ],
        "summary": "Invoke action GetPeersForTrip",
        "operationId": "NewComePeople.GetPeersForTrip",
        "parameters": [
          {
            "name": "UserName",
            "in": "path",
            "description": "key: UserName of Person",
            "required": true,
            "schema": {
              "type": "string"
            },
            "x-ms-docs-key-type": "Person"
          }
        ],
        "requestBody": {
          "description": "Action parameters",
          "content": {
            "application/json": {
              "schema": {
                "type": "object",
                "properties": {
                  "userName": {
                    "type": "string"
                  },
                  "tripId": {
                    "maximum": 2147483647,
                    "minimum": -2147483648,
                    "type": "integer",
                    "format": "int32"
                  }
                }
              }
            }
          },
          "required": true
        },
        "responses": {
          "200": {
            "description": "Success",
            "content": {
              "application/json": {
                "schema": {
                  "type": "array",
                  "items": {
                    "anyOf": [
                      {
                        "$ref": "#/components/schemas/Microsoft.OData.Service.Sample.TrippinInMemory.Models.Person"
                      }
                    ],
                    "nullable": true
                  }
                }
              }
            }
          },
          "default": {
            "$ref": "#/components/responses/error"
          }
        },
        "x-ms-docs-operation-type": "action"
      }
    },
    "/NewComePeople/{UserName}/Microsoft.OData.Service.Sample.TrippinInMemory.Models.ShareTrip": {
      "post": {
        "tags": [
          "NewComePeople.Actions"
        ],
        "summary": "Invoke action ShareTrip",
        "operationId": "NewComePeople.ShareTrip",
        "parameters": [
          {
            "name": "UserName",
            "in": "path",
            "description": "key: UserName of Person",
            "required": true,
            "schema": {
              "type": "string"
            },
            "x-ms-docs-key-type": "Person"
          }
        ],
        "requestBody": {
          "description": "Action parameters",
          "content": {
            "application/json": {
              "schema": {
                "type": "object",
                "properties": {
                  "userName": {
                    "type": "string"
                  },
                  "tripId": {
                    "maximum": 2147483647,
                    "minimum": -2147483648,
                    "type": "integer",
                    "format": "int32"
                  }
                }
              }
            }
          },
          "required": true
        },
        "responses": {
          "204": {
            "description": "Success"
          },
          "default": {
            "$ref": "#/components/responses/error"
          }
        },
        "x-ms-docs-operation-type": "action"
      }
    },
    "/NewComePeople/{UserName}/Microsoft.OData.Service.Sample.TrippinInMemory.Models.UpdatePersonLastName(lastName={lastName})": {
      "get": {
        "tags": [
          "NewComePeople.Functions"
        ],
        "summary": "Invoke function UpdatePersonLastName",
        "operationId": "NewComePeople.UpdatePersonLastName",
        "parameters": [
          {
            "name": "UserName",
            "in": "path",
            "description": "key: UserName of Person",
            "required": true,
            "schema": {
              "type": "string"
            },
            "x-ms-docs-key-type": "Person"
          },
          {
            "name": "lastName",
            "in": "path",
            "required": true,
            "schema": {
              "type": "string"
            }
          }
        ],
        "responses": {
          "200": {
            "description": "Success",
            "content": {
              "application/json": {
                "schema": {
                  "type": "boolean",
                  "default": false
                }
              }
            }
          },
          "default": {
            "$ref": "#/components/responses/error"
          }
        },
        "x-ms-docs-operation-type": "function"
      }
    },
    "/NewComePeople/{UserName}/Trips": {
      "get": {
        "tags": [
          "NewComePeople.Trip"
        ],
        "summary": "Get Trips from NewComePeople",
        "operationId": "NewComePeople.ListTrips",
        "parameters": [
          {
            "name": "UserName",
            "in": "path",
            "description": "key: UserName of Person",
            "required": true,
            "schema": {
              "type": "string"
            },
            "x-ms-docs-key-type": "Person"
          },
          {
            "$ref": "#/components/parameters/top"
          },
          {
            "$ref": "#/components/parameters/skip"
          },
          {
            "$ref": "#/components/parameters/search"
          },
          {
            "$ref": "#/components/parameters/filter"
          },
          {
            "$ref": "#/components/parameters/count"
          },
          {
            "name": "$orderby",
            "in": "query",
            "description": "Order items by property values",
            "style": "form",
            "explode": false,
            "schema": {
              "uniqueItems": true,
              "type": "array",
              "items": {
                "enum": [
                  "TripId",
                  "TripId desc",
                  "ShareId",
                  "ShareId desc",
                  "Name",
                  "Name desc",
                  "Budget",
                  "Budget desc",
                  "Description",
                  "Description desc",
                  "Tags",
                  "Tags desc",
                  "StartsAt",
                  "StartsAt desc",
                  "EndsAt",
                  "EndsAt desc"
                ],
                "type": "string"
              }
            }
          },
          {
            "name": "$select",
            "in": "query",
            "description": "Select properties to be returned",
            "style": "form",
            "explode": false,
            "schema": {
              "uniqueItems": true,
              "type": "array",
              "items": {
                "enum": [
                  "TripId",
                  "ShareId",
                  "Name",
                  "Budget",
                  "Description",
                  "Tags",
                  "StartsAt",
                  "EndsAt",
                  "PlanItems"
                ],
                "type": "string"
              }
            }
          },
          {
            "name": "$expand",
            "in": "query",
            "description": "Expand related entities",
            "style": "form",
            "explode": false,
            "schema": {
              "uniqueItems": true,
              "type": "array",
              "items": {
                "enum": [
                  "*",
                  "PlanItems"
                ],
                "type": "string"
              }
            }
          }
        ],
        "responses": {
          "200": {
            "description": "Retrieved navigation property",
            "content": {
              "application/json": {
                "schema": {
                  "title": "Collection of Trip",
                  "type": "object",
                  "properties": {
                    "value": {
                      "type": "array",
                      "items": {
                        "$ref": "#/components/schemas/Microsoft.OData.Service.Sample.TrippinInMemory.Models.Trip"
                      }
                    }
                  }
                }
              }
            },
            "links": {
              "PlanItems": {
<<<<<<< HEAD
                "operationId": "Person.Trips.GetPlanItems",
                "parameters": {
                  "UserName": "$request.path.UserName",
                  "PlanItemId": "$response.body#/PlanItemId"
=======
                "operationId": "Trips.Trip.GetTrip",
                "parameters": {
                  "TripId": "$request.path.TripId"
>>>>>>> c58a6136
                }
              }
            }
          },
          "default": {
            "$ref": "#/components/responses/error"
          }
        },
        "x-ms-docs-operation-type": "operation"
      }
    },
    "/NewComePeople/{UserName}/Trips/{TripId}": {
      "get": {
        "tags": [
          "NewComePeople.Trip"
        ],
        "summary": "Get Trips from NewComePeople",
        "operationId": "NewComePeople.GetTrips",
        "parameters": [
          {
            "name": "UserName",
            "in": "path",
            "description": "key: UserName of Person",
            "required": true,
            "schema": {
              "type": "string"
            },
            "x-ms-docs-key-type": "Person"
          },
          {
            "name": "TripId",
            "in": "path",
            "description": "key: TripId of Trip",
            "required": true,
            "schema": {
              "maximum": 2147483647,
              "minimum": -2147483648,
              "type": "integer",
              "format": "int32"
            },
            "x-ms-docs-key-type": "Trip"
          },
          {
            "name": "$select",
            "in": "query",
            "description": "Select properties to be returned",
            "style": "form",
            "explode": false,
            "schema": {
              "uniqueItems": true,
              "type": "array",
              "items": {
                "enum": [
                  "TripId",
                  "ShareId",
                  "Name",
                  "Budget",
                  "Description",
                  "Tags",
                  "StartsAt",
                  "EndsAt",
                  "PlanItems"
                ],
                "type": "string"
              }
            }
          },
          {
            "name": "$expand",
            "in": "query",
            "description": "Expand related entities",
            "style": "form",
            "explode": false,
            "schema": {
              "uniqueItems": true,
              "type": "array",
              "items": {
                "enum": [
                  "*",
                  "PlanItems"
                ],
                "type": "string"
              }
            }
          }
        ],
        "responses": {
          "200": {
            "description": "Retrieved navigation property",
            "content": {
              "application/json": {
                "schema": {
                  "$ref": "#/components/schemas/Microsoft.OData.Service.Sample.TrippinInMemory.Models.Trip"
                }
              }
            },
            "links": {
              "PlanItems": {
                "operationId": "Person.Trips.GetPlanItems",
                "parameters": {
                  "UserName": "$request.path.UserName",
                  "TripId": "$request.path.TripId",
                  "PlanItemId": "$response.body#/PlanItemId"
                }
              }
            }
          },
          "default": {
            "$ref": "#/components/responses/error"
          }
        },
        "x-ms-docs-operation-type": "operation"
      }
    },
    "/NewComePeople/{UserName}/Trips/{TripId}/Microsoft.OData.Service.Sample.TrippinInMemory.Models.GetInvolvedPeople()": {
      "get": {
        "tags": [
          "NewComePeople.Functions"
        ],
        "summary": "Invoke function GetInvolvedPeople",
        "operationId": "NewComePeople.Trips.GetInvolvedPeople",
        "parameters": [
          {
            "name": "UserName",
            "in": "path",
            "description": "key: UserName of Person",
            "required": true,
            "schema": {
              "type": "string"
            },
            "x-ms-docs-key-type": "Person"
          },
          {
            "name": "TripId",
            "in": "path",
            "description": "key: TripId of Trip",
            "required": true,
            "schema": {
              "maximum": 2147483647,
              "minimum": -2147483648,
              "type": "integer",
              "format": "int32"
            },
            "x-ms-docs-key-type": "Trip"
          }
        ],
        "responses": {
          "200": {
            "description": "Success",
            "content": {
              "application/json": {
                "schema": {
                  "type": "array",
                  "items": {
                    "anyOf": [
                      {
                        "$ref": "#/components/schemas/Microsoft.OData.Service.Sample.TrippinInMemory.Models.Person"
                      }
                    ],
                    "nullable": true
                  }
                }
              }
            }
          },
          "default": {
            "$ref": "#/components/responses/error"
          }
        },
        "x-ms-docs-operation-type": "function"
      }
    },
    "/NewComePeople/{UserName}/Trips/$ref": {
      "get": {
        "tags": [
          "NewComePeople.Trip"
        ],
        "summary": "Get ref of Trips from NewComePeople",
        "operationId": "NewComePeople.ListRefTrips",
        "parameters": [
          {
            "name": "UserName",
            "in": "path",
            "description": "key: UserName of Person",
            "required": true,
            "schema": {
              "type": "string"
            },
            "x-ms-docs-key-type": "Person"
          },
          {
            "$ref": "#/components/parameters/top"
          },
          {
            "$ref": "#/components/parameters/skip"
          },
          {
            "$ref": "#/components/parameters/search"
          },
          {
            "$ref": "#/components/parameters/filter"
          },
          {
            "$ref": "#/components/parameters/count"
          },
          {
            "name": "$orderby",
            "in": "query",
            "description": "Order items by property values",
            "style": "form",
            "explode": false,
            "schema": {
              "uniqueItems": true,
              "type": "array",
              "items": {
                "enum": [
                  "TripId",
                  "TripId desc",
                  "ShareId",
                  "ShareId desc",
                  "Name",
                  "Name desc",
                  "Budget",
                  "Budget desc",
                  "Description",
                  "Description desc",
                  "Tags",
                  "Tags desc",
                  "StartsAt",
                  "StartsAt desc",
                  "EndsAt",
                  "EndsAt desc"
                ],
                "type": "string"
              }
            }
          }
        ],
        "responses": {
          "200": {
            "description": "Retrieved navigation property links",
            "content": {
              "application/json": {
                "schema": {
                  "title": "Collection of links of Trip",
                  "type": "object",
                  "properties": {
                    "value": {
                      "type": "array",
                      "items": {
                        "type": "string"
                      }
                    }
                  }
                }
              }
            },
            "links": {
              "PlanItems": {
                "operationId": "Trips.Trip.GetTrip",
                "parameters": {
                  "TripId": "$request.path.TripId"
                }
              }
            }
          },
          "default": {
            "$ref": "#/components/responses/error"
          }
        },
        "x-ms-docs-operation-type": "operation"
      },
      "post": {
        "tags": [
          "NewComePeople.Trip"
        ],
        "summary": "Create new navigation property ref to Trips for NewComePeople",
        "operationId": "NewComePeople.CreateRefTrips",
        "parameters": [
          {
            "name": "UserName",
            "in": "path",
            "description": "key: UserName of Person",
            "required": true,
            "schema": {
              "type": "string"
            },
            "x-ms-docs-key-type": "Person"
          }
        ],
        "requestBody": {
          "description": "New navigation property ref value",
          "content": {
            "application/json": {
              "schema": {
                "type": "String"
              }
            }
          },
          "required": true
        },
        "responses": {
          "201": {
            "description": "Created navigation property link.",
            "content": {
              "application/json": {
                "schema": {
                  "type": "String"
                }
              }
            }
          },
          "default": {
            "$ref": "#/components/responses/error"
          }
        },
        "x-ms-docs-operation-type": "operation"
      },
      "delete": {
        "tags": [
          "NewComePeople.Trip"
        ],
        "summary": "Delete ref of navigation property Trips for NewComePeople",
        "operationId": "NewComePeople.DeleteRefTrips",
        "parameters": [
          {
            "name": "UserName",
            "in": "path",
            "description": "key: UserName of Person",
            "required": true,
            "schema": {
              "type": "string"
            },
            "x-ms-docs-key-type": "Person"
          },
          {
            "name": "If-Match",
            "in": "header",
            "description": "ETag",
            "schema": {
              "type": "string"
            }
          },
          {
            "name": "@id",
            "in": "query",
            "description": "Delete Uri",
            "schema": {
              "type": "string"
            }
          }
        ],
        "responses": {
          "204": {
            "description": "Success"
          },
          "default": {
            "$ref": "#/components/responses/error"
          }
        },
        "x-ms-docs-operation-type": "operation"
      }
    },
    "/People": {
      "get": {
        "tags": [
          "People.Person"
        ],
        "summary": "Get entities from People",
        "operationId": "People.Person.ListPerson",
        "parameters": [
          {
            "$ref": "#/components/parameters/top"
          },
          {
            "$ref": "#/components/parameters/skip"
          },
          {
            "$ref": "#/components/parameters/search"
          },
          {
            "$ref": "#/components/parameters/filter"
          },
          {
            "$ref": "#/components/parameters/count"
          },
          {
            "name": "$orderby",
            "in": "query",
            "description": "Order items by property values",
            "style": "form",
            "explode": false,
            "schema": {
              "uniqueItems": true,
              "type": "array",
              "items": {
                "enum": [
                  "UserName",
                  "UserName desc",
                  "FirstName",
                  "FirstName desc",
                  "LastName",
                  "LastName desc",
                  "MiddleName",
                  "MiddleName desc",
                  "Gender",
                  "Gender desc",
                  "Age",
                  "Age desc",
                  "Emails",
                  "Emails desc",
                  "AddressInfo",
                  "AddressInfo desc",
                  "HomeAddress",
                  "HomeAddress desc",
                  "FavoriteFeature",
                  "FavoriteFeature desc",
                  "Features",
                  "Features desc"
                ],
                "type": "string"
              }
            }
          },
          {
            "name": "$select",
            "in": "query",
            "description": "Select properties to be returned",
            "style": "form",
            "explode": false,
            "schema": {
              "uniqueItems": true,
              "type": "array",
              "items": {
                "enum": [
                  "UserName",
                  "FirstName",
                  "LastName",
                  "MiddleName",
                  "Gender",
                  "Age",
                  "Emails",
                  "AddressInfo",
                  "HomeAddress",
                  "FavoriteFeature",
                  "Features",
                  "Friends",
                  "BestFriend",
                  "Trips"
                ],
                "type": "string"
              }
            }
          },
          {
            "name": "$expand",
            "in": "query",
            "description": "Expand related entities",
            "style": "form",
            "explode": false,
            "schema": {
              "uniqueItems": true,
              "type": "array",
              "items": {
                "enum": [
                  "*",
                  "Friends",
                  "BestFriend",
                  "Trips"
                ],
                "type": "string"
              }
            }
          }
        ],
        "responses": {
          "200": {
            "description": "Retrieved entities",
            "content": {
              "application/json": {
                "schema": {
                  "title": "Collection of Person",
                  "type": "object",
                  "properties": {
                    "value": {
                      "type": "array",
                      "items": {
                        "$ref": "#/components/schemas/Microsoft.OData.Service.Sample.TrippinInMemory.Models.Person"
                      }
                    }
                  }
                }
              }
            },
            "links": {
              "Friends": {
<<<<<<< HEAD
                "operationId": "People.GetFriends",
                "parameters": {
                  "UserName": "$response.body#/UserName"
                }
              },
              "BestFriend": {
                "operationId": "People.GetBestFriend",
                "parameters": {
                  "UserName": "$response.body#/UserName"
                }
              },
              "Trips": {
                "operationId": "People.GetTrips",
                "parameters": {
                  "TripId": "$response.body#/TripId"
=======
                "operationId": "People.Person.GetPerson",
                "parameters": {
                  "UserName": "$request.path.UserName"
                }
              },
              "BestFriend": {
                "operationId": "People.Person.GetPerson",
                "parameters": {
                  "UserName": "$request.path.UserName"
                }
              },
              "Trips": {
                "operationId": "People.Person.GetPerson",
                "parameters": {
                  "UserName": "$request.path.UserName"
>>>>>>> c58a6136
                }
              }
            }
          },
          "default": {
            "$ref": "#/components/responses/error"
          }
        }
      },
      "post": {
        "tags": [
          "People.Person"
        ],
        "summary": "Add new entity to People",
        "operationId": "People.Person.CreatePerson",
        "requestBody": {
          "description": "New entity",
          "content": {
            "application/json": {
              "schema": {
                "$ref": "#/components/schemas/Microsoft.OData.Service.Sample.TrippinInMemory.Models.Person"
              }
            }
          },
          "required": true
        },
        "responses": {
          "201": {
            "description": "Created entity",
            "content": {
              "application/json": {
                "schema": {
                  "$ref": "#/components/schemas/Microsoft.OData.Service.Sample.TrippinInMemory.Models.Person"
                }
              }
            }
          },
          "default": {
            "$ref": "#/components/responses/error"
          }
        },
        "x-ms-docs-operation-type": "operation"
      }
    },
    "/People/{UserName}": {
      "get": {
        "tags": [
          "People.Person"
        ],
        "summary": "Get entity from People by key",
        "operationId": "People.Person.GetPerson",
        "parameters": [
          {
            "name": "UserName",
            "in": "path",
            "description": "key: UserName of Person",
            "required": true,
            "schema": {
              "type": "string"
            },
            "x-ms-docs-key-type": "Person"
          },
          {
            "name": "$select",
            "in": "query",
            "description": "Select properties to be returned",
            "style": "form",
            "explode": false,
            "schema": {
              "uniqueItems": true,
              "type": "array",
              "items": {
                "enum": [
                  "UserName",
                  "FirstName",
                  "LastName",
                  "MiddleName",
                  "Gender",
                  "Age",
                  "Emails",
                  "AddressInfo",
                  "HomeAddress",
                  "FavoriteFeature",
                  "Features",
                  "Friends",
                  "BestFriend",
                  "Trips"
                ],
                "type": "string"
              }
            }
          },
          {
            "name": "$expand",
            "in": "query",
            "description": "Expand related entities",
            "style": "form",
            "explode": false,
            "schema": {
              "uniqueItems": true,
              "type": "array",
              "items": {
                "enum": [
                  "*",
                  "Friends",
                  "BestFriend",
                  "Trips"
                ],
                "type": "string"
              }
            }
          }
        ],
        "responses": {
          "200": {
            "description": "Retrieved entity",
            "content": {
              "application/json": {
                "schema": {
                  "$ref": "#/components/schemas/Microsoft.OData.Service.Sample.TrippinInMemory.Models.Person"
                }
              }
            },
            "links": {
              "Friends": {
                "operationId": "People.GetFriends",
                "parameters": {
                  "UserName": "$response.body#/UserName"
                }
              },
              "BestFriend": {
                "operationId": "People.GetBestFriend",
                "parameters": {
                  "UserName": "$response.body#/UserName"
                }
              },
              "Trips": {
                "operationId": "People.GetTrips",
                "parameters": {
                  "UserName": "$request.path.UserName",
                  "TripId": "$response.body#/TripId"
                }
              }
            }
          },
          "default": {
            "$ref": "#/components/responses/error"
          }
        },
        "x-ms-docs-operation-type": "operation"
      },
      "patch": {
        "tags": [
          "People.Person"
        ],
        "summary": "Update entity in People",
        "operationId": "People.Person.UpdatePerson",
        "parameters": [
          {
            "name": "UserName",
            "in": "path",
            "description": "key: UserName of Person",
            "required": true,
            "schema": {
              "type": "string"
            },
            "x-ms-docs-key-type": "Person"
          }
        ],
        "requestBody": {
          "description": "New property values",
          "content": {
            "application/json": {
              "schema": {
                "$ref": "#/components/schemas/Microsoft.OData.Service.Sample.TrippinInMemory.Models.Person"
              }
            }
          },
          "required": true
        },
        "responses": {
          "204": {
            "description": "Success"
          },
          "default": {
            "$ref": "#/components/responses/error"
          }
        },
        "x-ms-docs-operation-type": "operation"
      },
      "delete": {
        "tags": [
          "People.Person"
        ],
        "summary": "Delete entity from People",
        "operationId": "People.Person.DeletePerson",
        "parameters": [
          {
            "name": "UserName",
            "in": "path",
            "description": "key: UserName of Person",
            "required": true,
            "schema": {
              "type": "string"
            },
            "x-ms-docs-key-type": "Person"
          },
          {
            "name": "If-Match",
            "in": "header",
            "description": "ETag",
            "schema": {
              "type": "string"
            }
          }
        ],
        "responses": {
          "204": {
            "description": "Success"
          },
          "default": {
            "$ref": "#/components/responses/error"
          }
        },
        "x-ms-docs-operation-type": "operation"
      }
    },
    "/People/{UserName}/BestFriend": {
      "get": {
        "tags": [
          "People.Person"
        ],
        "summary": "Get BestFriend from People",
        "operationId": "People.GetBestFriend",
        "parameters": [
          {
            "name": "UserName",
            "in": "path",
            "description": "key: UserName of Person",
            "required": true,
            "schema": {
              "type": "string"
            },
            "x-ms-docs-key-type": "Person"
          },
          {
            "name": "$select",
            "in": "query",
            "description": "Select properties to be returned",
            "style": "form",
            "explode": false,
            "schema": {
              "uniqueItems": true,
              "type": "array",
              "items": {
                "enum": [
                  "UserName",
                  "FirstName",
                  "LastName",
                  "MiddleName",
                  "Gender",
                  "Age",
                  "Emails",
                  "AddressInfo",
                  "HomeAddress",
                  "FavoriteFeature",
                  "Features",
                  "Friends",
                  "BestFriend",
                  "Trips"
                ],
                "type": "string"
              }
            }
          },
          {
            "name": "$expand",
            "in": "query",
            "description": "Expand related entities",
            "style": "form",
            "explode": false,
            "schema": {
              "uniqueItems": true,
              "type": "array",
              "items": {
                "enum": [
                  "*",
                  "Friends",
                  "BestFriend",
                  "Trips"
                ],
                "type": "string"
              }
            }
          }
        ],
        "responses": {
          "200": {
            "description": "Retrieved navigation property",
            "content": {
              "application/json": {
                "schema": {
                  "$ref": "#/components/schemas/Microsoft.OData.Service.Sample.TrippinInMemory.Models.Person"
                }
              }
            },
            "links": {
              "Friends": {
                "operationId": "Person.BestFriend.GetFriends",
                "parameters": {
                  "UserName": "$response.body#/UserName"
                }
              },
              "BestFriend": {
                "operationId": "Person.BestFriend.GetBestFriend",
                "parameters": {
                  "UserName": "$response.body#/UserName"
                }
              },
              "Trips": {
                "operationId": "Person.BestFriend.GetTrips",
                "parameters": {
                  "UserName": "$request.path.UserName",
                  "TripId": "$response.body#/TripId"
                }
              }
            }
          },
          "default": {
            "$ref": "#/components/responses/error"
          }
        },
        "x-ms-docs-operation-type": "operation"
      }
    },
    "/People/{UserName}/BestFriend/$ref": {
      "get": {
        "tags": [
          "People.Person"
        ],
        "summary": "Get ref of BestFriend from People",
        "operationId": "People.GetRefBestFriend",
        "parameters": [
          {
            "name": "UserName",
            "in": "path",
            "description": "key: UserName of Person",
            "required": true,
            "schema": {
              "type": "string"
            },
            "x-ms-docs-key-type": "Person"
          }
        ],
        "responses": {
          "200": {
            "description": "Retrieved navigation property link",
            "content": {
              "application/json": {
                "schema": {
                  "type": "string"
                }
              }
            }
          },
          "default": {
            "$ref": "#/components/responses/error"
          }
        },
        "x-ms-docs-operation-type": "operation"
      },
      "patch": {
        "tags": [
          "People.Person"
        ],
        "summary": "Update the ref of navigation property BestFriend in People",
        "operationId": "People.UpdateRefBestFriend",
        "parameters": [
          {
            "name": "UserName",
            "in": "path",
            "description": "key: UserName of Person",
            "required": true,
            "schema": {
              "type": "string"
            },
            "x-ms-docs-key-type": "Person"
          }
        ],
        "requestBody": {
          "description": "New navigation property ref values",
          "content": {
            "application/json": {
              "schema": {
                "type": "String"
              }
            }
          },
          "required": true
        },
        "responses": {
          "204": {
            "description": "Success"
          },
          "default": {
            "$ref": "#/components/responses/error"
          }
        },
        "x-ms-docs-operation-type": "operation"
      },
      "delete": {
        "tags": [
          "People.Person"
        ],
        "summary": "Delete ref of navigation property BestFriend for People",
        "operationId": "People.DeleteRefBestFriend",
        "parameters": [
          {
            "name": "UserName",
            "in": "path",
            "description": "key: UserName of Person",
            "required": true,
            "schema": {
              "type": "string"
            },
            "x-ms-docs-key-type": "Person"
          },
          {
            "name": "If-Match",
            "in": "header",
            "description": "ETag",
            "schema": {
              "type": "string"
            }
          }
        ],
        "responses": {
          "204": {
            "description": "Success"
          },
          "default": {
            "$ref": "#/components/responses/error"
          }
        },
        "x-ms-docs-operation-type": "operation"
      }
    },
    "/People/{UserName}/Friends": {
      "get": {
        "tags": [
          "People.Person"
        ],
        "summary": "Get Friends from People",
        "operationId": "People.ListFriends",
        "parameters": [
          {
            "name": "UserName",
            "in": "path",
            "description": "key: UserName of Person",
            "required": true,
            "schema": {
              "type": "string"
            },
            "x-ms-docs-key-type": "Person"
          },
          {
            "$ref": "#/components/parameters/top"
          },
          {
            "$ref": "#/components/parameters/skip"
          },
          {
            "$ref": "#/components/parameters/search"
          },
          {
            "$ref": "#/components/parameters/filter"
          },
          {
            "$ref": "#/components/parameters/count"
          },
          {
            "name": "$orderby",
            "in": "query",
            "description": "Order items by property values",
            "style": "form",
            "explode": false,
            "schema": {
              "uniqueItems": true,
              "type": "array",
              "items": {
                "enum": [
                  "UserName",
                  "UserName desc",
                  "FirstName",
                  "FirstName desc",
                  "LastName",
                  "LastName desc",
                  "MiddleName",
                  "MiddleName desc",
                  "Gender",
                  "Gender desc",
                  "Age",
                  "Age desc",
                  "Emails",
                  "Emails desc",
                  "AddressInfo",
                  "AddressInfo desc",
                  "HomeAddress",
                  "HomeAddress desc",
                  "FavoriteFeature",
                  "FavoriteFeature desc",
                  "Features",
                  "Features desc"
                ],
                "type": "string"
              }
            }
          },
          {
            "name": "$select",
            "in": "query",
            "description": "Select properties to be returned",
            "style": "form",
            "explode": false,
            "schema": {
              "uniqueItems": true,
              "type": "array",
              "items": {
                "enum": [
                  "UserName",
                  "FirstName",
                  "LastName",
                  "MiddleName",
                  "Gender",
                  "Age",
                  "Emails",
                  "AddressInfo",
                  "HomeAddress",
                  "FavoriteFeature",
                  "Features",
                  "Friends",
                  "BestFriend",
                  "Trips"
                ],
                "type": "string"
              }
            }
          },
          {
            "name": "$expand",
            "in": "query",
            "description": "Expand related entities",
            "style": "form",
            "explode": false,
            "schema": {
              "uniqueItems": true,
              "type": "array",
              "items": {
                "enum": [
                  "*",
                  "Friends",
                  "BestFriend",
                  "Trips"
                ],
                "type": "string"
              }
            }
          }
        ],
        "responses": {
          "200": {
            "description": "Retrieved navigation property",
            "content": {
              "application/json": {
                "schema": {
                  "title": "Collection of Person",
                  "type": "object",
                  "properties": {
                    "value": {
                      "type": "array",
                      "items": {
                        "$ref": "#/components/schemas/Microsoft.OData.Service.Sample.TrippinInMemory.Models.Person"
                      }
                    }
                  }
                }
              }
            },
            "links": {
              "Friends": {
<<<<<<< HEAD
                "operationId": "Person.Friends.GetFriends",
                "parameters": {
                  "UserName": "$response.body#/UserName"
                }
              },
              "BestFriend": {
                "operationId": "Person.Friends.GetBestFriend",
                "parameters": {
                  "UserName": "$response.body#/UserName"
                }
              },
              "Trips": {
                "operationId": "Person.Friends.GetTrips",
                "parameters": {
                  "UserName": "$request.path.UserName",
                  "TripId": "$response.body#/TripId"
=======
                "operationId": "Friends.Person.GetPerson",
                "parameters": {
                  "UserName": "$request.path.UserName"
                }
              },
              "BestFriend": {
                "operationId": "Friends.Person.GetPerson",
                "parameters": {
                  "UserName": "$request.path.UserName"
                }
              },
              "Trips": {
                "operationId": "Friends.Person.GetPerson",
                "parameters": {
                  "UserName": "$request.path.UserName"
>>>>>>> c58a6136
                }
              }
            }
          },
          "default": {
            "$ref": "#/components/responses/error"
          }
        },
        "x-ms-docs-operation-type": "operation"
      }
    },
    "/People/{UserName}/Friends/{UserName1}": {
      "get": {
        "tags": [
          "People.Person"
        ],
        "summary": "Get Friends from People",
        "operationId": "People.GetFriends",
        "parameters": [
          {
            "name": "UserName",
            "in": "path",
            "description": "key: UserName of Person",
            "required": true,
            "schema": {
              "type": "string"
            },
            "x-ms-docs-key-type": "Person"
          },
          {
            "name": "UserName1",
            "in": "path",
            "description": "key: UserName of Person",
            "required": true,
            "schema": {
              "type": "string"
            },
            "x-ms-docs-key-type": "Person"
          },
          {
            "name": "$select",
            "in": "query",
            "description": "Select properties to be returned",
            "style": "form",
            "explode": false,
            "schema": {
              "uniqueItems": true,
              "type": "array",
              "items": {
                "enum": [
                  "UserName",
                  "FirstName",
                  "LastName",
                  "MiddleName",
                  "Gender",
                  "Age",
                  "Emails",
                  "AddressInfo",
                  "HomeAddress",
                  "FavoriteFeature",
                  "Features",
                  "Friends",
                  "BestFriend",
                  "Trips"
                ],
                "type": "string"
              }
            }
          },
          {
            "name": "$expand",
            "in": "query",
            "description": "Expand related entities",
            "style": "form",
            "explode": false,
            "schema": {
              "uniqueItems": true,
              "type": "array",
              "items": {
                "enum": [
                  "*",
                  "Friends",
                  "BestFriend",
                  "Trips"
                ],
                "type": "string"
              }
            }
          }
        ],
        "responses": {
          "200": {
            "description": "Retrieved navigation property",
            "content": {
              "application/json": {
                "schema": {
                  "$ref": "#/components/schemas/Microsoft.OData.Service.Sample.TrippinInMemory.Models.Person"
                }
              }
            }
          },
          "default": {
            "$ref": "#/components/responses/error"
          }
        },
        "x-ms-docs-operation-type": "operation"
      }
    },
    "/People/{UserName}/Friends/$ref": {
      "get": {
        "tags": [
          "People.Person"
        ],
        "summary": "Get ref of Friends from People",
        "operationId": "People.ListRefFriends",
        "parameters": [
          {
            "name": "UserName",
            "in": "path",
            "description": "key: UserName of Person",
            "required": true,
            "schema": {
              "type": "string"
            },
            "x-ms-docs-key-type": "Person"
          },
          {
            "$ref": "#/components/parameters/top"
          },
          {
            "$ref": "#/components/parameters/skip"
          },
          {
            "$ref": "#/components/parameters/search"
          },
          {
            "$ref": "#/components/parameters/filter"
          },
          {
            "$ref": "#/components/parameters/count"
          },
          {
            "name": "$orderby",
            "in": "query",
            "description": "Order items by property values",
            "style": "form",
            "explode": false,
            "schema": {
              "uniqueItems": true,
              "type": "array",
              "items": {
                "enum": [
                  "UserName",
                  "UserName desc",
                  "FirstName",
                  "FirstName desc",
                  "LastName",
                  "LastName desc",
                  "MiddleName",
                  "MiddleName desc",
                  "Gender",
                  "Gender desc",
                  "Age",
                  "Age desc",
                  "Emails",
                  "Emails desc",
                  "AddressInfo",
                  "AddressInfo desc",
                  "HomeAddress",
                  "HomeAddress desc",
                  "FavoriteFeature",
                  "FavoriteFeature desc",
                  "Features",
                  "Features desc"
                ],
                "type": "string"
              }
            }
          }
        ],
        "responses": {
          "200": {
            "description": "Retrieved navigation property links",
            "content": {
              "application/json": {
                "schema": {
                  "title": "Collection of links of Person",
                  "type": "object",
                  "properties": {
                    "value": {
                      "type": "array",
                      "items": {
                        "type": "string"
                      }
                    }
                  }
                }
              }
            },
            "links": {
              "Friends": {
                "operationId": "Friends.Person.GetPerson",
                "parameters": {
                  "UserName": "$request.path.UserName"
                }
              },
              "BestFriend": {
                "operationId": "Friends.Person.GetPerson",
                "parameters": {
                  "UserName": "$request.path.UserName"
                }
              },
              "Trips": {
                "operationId": "Friends.Person.GetPerson",
                "parameters": {
                  "UserName": "$request.path.UserName"
                }
              }
            }
          },
          "default": {
            "$ref": "#/components/responses/error"
          }
        },
        "x-ms-docs-operation-type": "operation"
      },
      "post": {
        "tags": [
          "People.Person"
        ],
        "summary": "Create new navigation property ref to Friends for People",
        "operationId": "People.CreateRefFriends",
        "parameters": [
          {
            "name": "UserName",
            "in": "path",
            "description": "key: UserName of Person",
            "required": true,
            "schema": {
              "type": "string"
            },
            "x-ms-docs-key-type": "Person"
          }
        ],
        "requestBody": {
          "description": "New navigation property ref value",
          "content": {
            "application/json": {
              "schema": {
                "type": "String"
              }
            }
          },
          "required": true
        },
        "responses": {
          "201": {
            "description": "Created navigation property link.",
            "content": {
              "application/json": {
                "schema": {
                  "type": "String"
                }
              }
            }
          },
          "default": {
            "$ref": "#/components/responses/error"
          }
        },
        "x-ms-docs-operation-type": "operation"
      },
      "delete": {
        "tags": [
          "People.Person"
        ],
        "summary": "Delete ref of navigation property Friends for People",
        "operationId": "People.DeleteRefFriends",
        "parameters": [
          {
            "name": "UserName",
            "in": "path",
            "description": "key: UserName of Person",
            "required": true,
            "schema": {
              "type": "string"
            },
            "x-ms-docs-key-type": "Person"
          },
          {
            "name": "If-Match",
            "in": "header",
            "description": "ETag",
            "schema": {
              "type": "string"
            }
          },
          {
            "name": "@id",
            "in": "query",
            "description": "Delete Uri",
            "schema": {
              "type": "string"
            }
          }
        ],
        "responses": {
<<<<<<< HEAD
          "200": {
            "description": "Retrieved navigation property",
            "content": {
              "application/json": {
                "schema": {
                  "$ref": "#/components/schemas/Microsoft.OData.Service.Sample.TrippinInMemory.Models.Person"
                }
              }
            },
            "links": {
              "Friends": {
                "operationId": "Person.Friends.GetFriends",
                "parameters": {
                  "UserName": "$response.body#/UserName",
                  "UserName1": "$request.path.UserName1"
                }
              },
              "BestFriend": {
                "operationId": "Person.Friends.GetBestFriend",
                "parameters": {
                  "UserName": "$response.body#/UserName",
                  "UserName1": "$request.path.UserName1"
                }
              },
              "Trips": {
                "operationId": "Person.Friends.GetTrips",
                "parameters": {
                  "UserName": "$request.path.UserName",
                  "UserName1": "$request.path.UserName1",
                  "TripId": "$response.body#/TripId"
                }
              }
            }
=======
          "204": {
            "description": "Success"
>>>>>>> c58a6136
          },
          "default": {
            "$ref": "#/components/responses/error"
          }
        },
        "x-ms-docs-operation-type": "operation"
      }
    },
    "/People/{UserName}/Microsoft.OData.Service.Sample.TrippinInMemory.Models.GetFavoriteAirline()": {
      "get": {
        "tags": [
          "People.Functions"
        ],
        "summary": "Invoke function GetFavoriteAirline",
        "operationId": "People.GetFavoriteAirline",
        "parameters": [
          {
            "name": "UserName",
            "in": "path",
            "description": "key: UserName of Person",
            "required": true,
            "schema": {
              "type": "string"
            },
            "x-ms-docs-key-type": "Person"
          }
        ],
        "responses": {
          "200": {
            "description": "Success",
            "content": {
              "application/json": {
                "schema": {
                  "anyOf": [
                    {
                      "$ref": "#/components/schemas/Microsoft.OData.Service.Sample.TrippinInMemory.Models.Airline"
                    }
                  ],
                  "nullable": true
                }
              }
            }
          },
          "default": {
            "$ref": "#/components/responses/error"
          }
        },
        "x-ms-docs-operation-type": "function"
      }
    },
    "/People/{UserName}/Microsoft.OData.Service.Sample.TrippinInMemory.Models.GetFriendsTrips(userName={userName})": {
      "get": {
        "tags": [
          "People.Functions"
        ],
        "summary": "Invoke function GetFriendsTrips",
        "operationId": "People.GetFriendsTrips",
        "parameters": [
          {
            "name": "UserName",
            "in": "path",
            "description": "key: UserName of Person",
            "required": true,
            "schema": {
              "type": "string"
            },
            "x-ms-docs-key-type": "Person"
          },
          {
            "name": "userName",
            "in": "path",
            "required": true,
            "schema": {
              "type": "string"
            }
          }
        ],
        "responses": {
          "200": {
            "description": "Success",
            "content": {
              "application/json": {
                "schema": {
                  "type": "array",
                  "items": {
                    "anyOf": [
                      {
                        "$ref": "#/components/schemas/Microsoft.OData.Service.Sample.TrippinInMemory.Models.Trip"
                      }
                    ],
                    "nullable": true
                  }
                }
              }
            }
          },
          "default": {
            "$ref": "#/components/responses/error"
          }
        },
        "x-ms-docs-operation-type": "function"
      }
    },
    "/People/{UserName}/Microsoft.OData.Service.Sample.TrippinInMemory.Models.GetPeersForTrip": {
      "post": {
        "tags": [
          "People.Actions"
        ],
        "summary": "Invoke action GetPeersForTrip",
        "operationId": "People.GetPeersForTrip",
        "parameters": [
          {
            "name": "UserName",
            "in": "path",
            "description": "key: UserName of Person",
            "required": true,
            "schema": {
              "type": "string"
            },
            "x-ms-docs-key-type": "Person"
          }
        ],
        "requestBody": {
          "description": "Action parameters",
          "content": {
            "application/json": {
              "schema": {
                "type": "object",
                "properties": {
                  "userName": {
                    "type": "string"
                  },
                  "tripId": {
                    "maximum": 2147483647,
                    "minimum": -2147483648,
                    "type": "integer",
                    "format": "int32"
                  }
                }
              }
            }
          },
          "required": true
        },
        "responses": {
          "200": {
            "description": "Success",
            "content": {
              "application/json": {
                "schema": {
                  "type": "array",
                  "items": {
                    "anyOf": [
                      {
                        "$ref": "#/components/schemas/Microsoft.OData.Service.Sample.TrippinInMemory.Models.Person"
                      }
                    ],
                    "nullable": true
                  }
                }
              }
            }
          },
          "default": {
            "$ref": "#/components/responses/error"
          }
        },
        "x-ms-docs-operation-type": "action"
      }
    },
    "/People/{UserName}/Microsoft.OData.Service.Sample.TrippinInMemory.Models.ShareTrip": {
      "post": {
        "tags": [
          "People.Actions"
        ],
        "summary": "Invoke action ShareTrip",
        "operationId": "People.ShareTrip",
        "parameters": [
          {
            "name": "UserName",
            "in": "path",
            "description": "key: UserName of Person",
            "required": true,
            "schema": {
              "type": "string"
            },
            "x-ms-docs-key-type": "Person"
          }
        ],
        "requestBody": {
          "description": "Action parameters",
          "content": {
            "application/json": {
              "schema": {
                "type": "object",
                "properties": {
                  "userName": {
                    "type": "string"
                  },
                  "tripId": {
                    "maximum": 2147483647,
                    "minimum": -2147483648,
                    "type": "integer",
                    "format": "int32"
                  }
                }
              }
            }
          },
          "required": true
        },
        "responses": {
          "204": {
            "description": "Success"
          },
          "default": {
            "$ref": "#/components/responses/error"
          }
        },
        "x-ms-docs-operation-type": "action"
      }
    },
    "/People/{UserName}/Microsoft.OData.Service.Sample.TrippinInMemory.Models.UpdatePersonLastName(lastName={lastName})": {
      "get": {
        "tags": [
          "People.Functions"
        ],
        "summary": "Invoke function UpdatePersonLastName",
        "operationId": "People.UpdatePersonLastName",
        "parameters": [
          {
            "name": "UserName",
            "in": "path",
            "description": "key: UserName of Person",
            "required": true,
            "schema": {
              "type": "string"
            },
            "x-ms-docs-key-type": "Person"
          },
          {
            "name": "lastName",
            "in": "path",
            "required": true,
            "schema": {
              "type": "string"
            }
          }
        ],
        "responses": {
          "200": {
            "description": "Success",
            "content": {
              "application/json": {
                "schema": {
                  "type": "boolean",
                  "default": false
                }
              }
            }
          },
          "default": {
            "$ref": "#/components/responses/error"
          }
        },
        "x-ms-docs-operation-type": "function"
      }
    },
    "/People/{UserName}/Trips": {
      "get": {
        "tags": [
          "People.Trip"
        ],
        "summary": "Get Trips from People",
        "operationId": "People.ListTrips",
        "parameters": [
          {
            "name": "UserName",
            "in": "path",
            "description": "key: UserName of Person",
            "required": true,
            "schema": {
              "type": "string"
            },
            "x-ms-docs-key-type": "Person"
          },
          {
            "$ref": "#/components/parameters/top"
          },
          {
            "$ref": "#/components/parameters/skip"
          },
          {
            "$ref": "#/components/parameters/search"
          },
          {
            "$ref": "#/components/parameters/filter"
          },
          {
            "$ref": "#/components/parameters/count"
          },
          {
            "name": "$orderby",
            "in": "query",
            "description": "Order items by property values",
            "style": "form",
            "explode": false,
            "schema": {
              "uniqueItems": true,
              "type": "array",
              "items": {
                "enum": [
                  "TripId",
                  "TripId desc",
                  "ShareId",
                  "ShareId desc",
                  "Name",
                  "Name desc",
                  "Budget",
                  "Budget desc",
                  "Description",
                  "Description desc",
                  "Tags",
                  "Tags desc",
                  "StartsAt",
                  "StartsAt desc",
                  "EndsAt",
                  "EndsAt desc"
                ],
                "type": "string"
              }
            }
          },
          {
            "name": "$select",
            "in": "query",
            "description": "Select properties to be returned",
            "style": "form",
            "explode": false,
            "schema": {
              "uniqueItems": true,
              "type": "array",
              "items": {
                "enum": [
                  "TripId",
                  "ShareId",
                  "Name",
                  "Budget",
                  "Description",
                  "Tags",
                  "StartsAt",
                  "EndsAt",
                  "PlanItems"
                ],
                "type": "string"
              }
            }
          },
          {
            "name": "$expand",
            "in": "query",
            "description": "Expand related entities",
            "style": "form",
            "explode": false,
            "schema": {
              "uniqueItems": true,
              "type": "array",
              "items": {
                "enum": [
                  "*",
                  "PlanItems"
                ],
                "type": "string"
              }
            }
          }
        ],
        "responses": {
          "200": {
            "description": "Retrieved navigation property",
            "content": {
              "application/json": {
                "schema": {
                  "title": "Collection of Trip",
                  "type": "object",
                  "properties": {
                    "value": {
                      "type": "array",
                      "items": {
                        "$ref": "#/components/schemas/Microsoft.OData.Service.Sample.TrippinInMemory.Models.Trip"
                      }
                    }
                  }
                }
              }
            },
            "links": {
              "PlanItems": {
<<<<<<< HEAD
                "operationId": "Person.Trips.GetPlanItems",
                "parameters": {
                  "UserName": "$request.path.UserName",
                  "PlanItemId": "$response.body#/PlanItemId"
=======
                "operationId": "Trips.Trip.GetTrip",
                "parameters": {
                  "TripId": "$request.path.TripId"
>>>>>>> c58a6136
                }
              }
            }
          },
          "default": {
            "$ref": "#/components/responses/error"
          }
        },
        "x-ms-docs-operation-type": "operation"
      }
    },
    "/People/{UserName}/Trips/{TripId}": {
      "get": {
        "tags": [
          "People.Trip"
        ],
        "summary": "Get Trips from People",
        "operationId": "People.GetTrips",
        "parameters": [
          {
            "name": "UserName",
            "in": "path",
            "description": "key: UserName of Person",
            "required": true,
            "schema": {
              "type": "string"
            },
            "x-ms-docs-key-type": "Person"
          },
          {
            "name": "TripId",
            "in": "path",
            "description": "key: TripId of Trip",
            "required": true,
            "schema": {
              "maximum": 2147483647,
              "minimum": -2147483648,
              "type": "integer",
              "format": "int32"
            },
            "x-ms-docs-key-type": "Trip"
          },
          {
            "name": "$select",
            "in": "query",
            "description": "Select properties to be returned",
            "style": "form",
            "explode": false,
            "schema": {
              "uniqueItems": true,
              "type": "array",
              "items": {
                "enum": [
                  "TripId",
                  "ShareId",
                  "Name",
                  "Budget",
                  "Description",
                  "Tags",
                  "StartsAt",
                  "EndsAt",
                  "PlanItems"
                ],
                "type": "string"
              }
            }
          },
          {
            "name": "$expand",
            "in": "query",
            "description": "Expand related entities",
            "style": "form",
            "explode": false,
            "schema": {
              "uniqueItems": true,
              "type": "array",
              "items": {
                "enum": [
                  "*",
                  "PlanItems"
                ],
                "type": "string"
              }
            }
          }
        ],
        "responses": {
          "200": {
            "description": "Retrieved navigation property",
            "content": {
              "application/json": {
                "schema": {
                  "$ref": "#/components/schemas/Microsoft.OData.Service.Sample.TrippinInMemory.Models.Trip"
                }
              }
            },
            "links": {
              "PlanItems": {
                "operationId": "Person.Trips.GetPlanItems",
                "parameters": {
                  "UserName": "$request.path.UserName",
                  "TripId": "$request.path.TripId",
                  "PlanItemId": "$response.body#/PlanItemId"
                }
              }
            }
          },
          "default": {
            "$ref": "#/components/responses/error"
          }
        },
        "x-ms-docs-operation-type": "operation"
      }
    },
    "/People/{UserName}/Trips/{TripId}/Microsoft.OData.Service.Sample.TrippinInMemory.Models.GetInvolvedPeople()": {
      "get": {
        "tags": [
          "People.Functions"
        ],
        "summary": "Invoke function GetInvolvedPeople",
        "operationId": "People.Trips.GetInvolvedPeople",
        "parameters": [
          {
            "name": "UserName",
            "in": "path",
            "description": "key: UserName of Person",
            "required": true,
            "schema": {
              "type": "string"
            },
            "x-ms-docs-key-type": "Person"
          },
          {
            "name": "TripId",
            "in": "path",
            "description": "key: TripId of Trip",
            "required": true,
            "schema": {
              "maximum": 2147483647,
              "minimum": -2147483648,
              "type": "integer",
              "format": "int32"
            },
            "x-ms-docs-key-type": "Trip"
          }
        ],
        "responses": {
          "200": {
            "description": "Success",
            "content": {
              "application/json": {
                "schema": {
                  "type": "array",
                  "items": {
                    "anyOf": [
                      {
                        "$ref": "#/components/schemas/Microsoft.OData.Service.Sample.TrippinInMemory.Models.Person"
                      }
                    ],
                    "nullable": true
                  }
                }
              }
            }
          },
          "default": {
            "$ref": "#/components/responses/error"
          }
        },
        "x-ms-docs-operation-type": "function"
      }
    },
    "/People/{UserName}/Trips/$ref": {
      "get": {
        "tags": [
          "People.Trip"
        ],
        "summary": "Get ref of Trips from People",
        "operationId": "People.ListRefTrips",
        "parameters": [
          {
            "name": "UserName",
            "in": "path",
            "description": "key: UserName of Person",
            "required": true,
            "schema": {
              "type": "string"
            },
            "x-ms-docs-key-type": "Person"
          },
          {
            "$ref": "#/components/parameters/top"
          },
          {
            "$ref": "#/components/parameters/skip"
          },
          {
            "$ref": "#/components/parameters/search"
          },
          {
            "$ref": "#/components/parameters/filter"
          },
          {
            "$ref": "#/components/parameters/count"
          },
          {
            "name": "$orderby",
            "in": "query",
            "description": "Order items by property values",
            "style": "form",
            "explode": false,
            "schema": {
              "uniqueItems": true,
              "type": "array",
              "items": {
                "enum": [
                  "TripId",
                  "TripId desc",
                  "ShareId",
                  "ShareId desc",
                  "Name",
                  "Name desc",
                  "Budget",
                  "Budget desc",
                  "Description",
                  "Description desc",
                  "Tags",
                  "Tags desc",
                  "StartsAt",
                  "StartsAt desc",
                  "EndsAt",
                  "EndsAt desc"
                ],
                "type": "string"
              }
            }
          }
        ],
        "responses": {
          "200": {
            "description": "Retrieved navigation property links",
            "content": {
              "application/json": {
                "schema": {
                  "title": "Collection of links of Trip",
                  "type": "object",
                  "properties": {
                    "value": {
                      "type": "array",
                      "items": {
                        "type": "string"
                      }
                    }
                  }
                }
              }
            },
            "links": {
              "PlanItems": {
                "operationId": "Trips.Trip.GetTrip",
                "parameters": {
                  "TripId": "$request.path.TripId"
                }
              }
            }
          },
          "default": {
            "$ref": "#/components/responses/error"
          }
        },
        "x-ms-docs-operation-type": "operation"
      },
      "post": {
        "tags": [
          "People.Trip"
        ],
        "summary": "Create new navigation property ref to Trips for People",
        "operationId": "People.CreateRefTrips",
        "parameters": [
          {
            "name": "UserName",
            "in": "path",
            "description": "key: UserName of Person",
            "required": true,
            "schema": {
              "type": "string"
            },
            "x-ms-docs-key-type": "Person"
          }
        ],
        "requestBody": {
          "description": "New navigation property ref value",
          "content": {
            "application/json": {
              "schema": {
                "type": "String"
              }
            }
          },
          "required": true
        },
        "responses": {
          "201": {
            "description": "Created navigation property link.",
            "content": {
              "application/json": {
                "schema": {
                  "type": "String"
                }
              }
            }
          },
          "default": {
            "$ref": "#/components/responses/error"
          }
        },
        "x-ms-docs-operation-type": "operation"
      },
      "delete": {
        "tags": [
          "People.Trip"
        ],
        "summary": "Delete ref of navigation property Trips for People",
        "operationId": "People.DeleteRefTrips",
        "parameters": [
          {
            "name": "UserName",
            "in": "path",
            "description": "key: UserName of Person",
            "required": true,
            "schema": {
              "type": "string"
            },
            "x-ms-docs-key-type": "Person"
          },
          {
            "name": "If-Match",
            "in": "header",
            "description": "ETag",
            "schema": {
              "type": "string"
            }
          },
          {
            "name": "@id",
            "in": "query",
            "description": "Delete Uri",
            "schema": {
              "type": "string"
            }
          }
        ],
        "responses": {
          "204": {
            "description": "Success"
          },
          "default": {
            "$ref": "#/components/responses/error"
          }
        },
        "x-ms-docs-operation-type": "operation"
      }
    },
    "/ResetDataSource": {
      "post": {
        "tags": [
          "ResetDataSource"
        ],
        "summary": "Invoke actionImport ResetDataSource",
        "operationId": "ActionImport.ResetDataSource",
        "responses": {
          "204": {
            "description": "Success"
          },
          "default": {
            "$ref": "#/components/responses/error"
          }
        },
        "x-ms-docs-operation-type": "actionImport"
      }
    }
  },
  "components": {
    "schemas": {
      "Microsoft.OData.Service.Sample.TrippinInMemory.Models.Person": {
        "title": "Person",
        "type": "object",
        "properties": {
          "UserName": {
            "type": "string"
          },
          "FirstName": {
            "type": "string"
          },
          "LastName": {
            "type": "string",
            "nullable": true
          },
          "MiddleName": {
            "type": "string",
            "nullable": true
          },
          "Gender": {
            "anyOf": [
              {
                "$ref": "#/components/schemas/Microsoft.OData.Service.Sample.TrippinInMemory.Models.PersonGender"
              }
            ]
          },
          "Age": {
            "anyOf": [
              {
                "type": "integer"
              },
              {
                "type": "string"
              }
            ],
            "format": "int64",
            "nullable": true
          },
          "Emails": {
            "type": "array",
            "items": {
              "type": "string",
              "nullable": true
            }
          },
          "AddressInfo": {
            "type": "array",
            "items": {
              "anyOf": [
                {
                  "$ref": "#/components/schemas/Microsoft.OData.Service.Sample.TrippinInMemory.Models.Location"
                }
              ],
              "nullable": true
            }
          },
          "HomeAddress": {
            "anyOf": [
              {
                "$ref": "#/components/schemas/Microsoft.OData.Service.Sample.TrippinInMemory.Models.Location"
              }
            ],
            "nullable": true
          },
          "FavoriteFeature": {
            "anyOf": [
              {
                "$ref": "#/components/schemas/Microsoft.OData.Service.Sample.TrippinInMemory.Models.Feature"
              }
            ]
          },
          "Features": {
            "type": "array",
            "items": {
              "anyOf": [
                {
                  "$ref": "#/components/schemas/Microsoft.OData.Service.Sample.TrippinInMemory.Models.Feature"
                }
              ]
            }
          },
          "Friends": {
            "type": "array",
            "items": {
              "$ref": "#/components/schemas/Microsoft.OData.Service.Sample.TrippinInMemory.Models.Person"
            }
          },
          "BestFriend": {
            "anyOf": [
              {
                "$ref": "#/components/schemas/Microsoft.OData.Service.Sample.TrippinInMemory.Models.Person"
              }
            ],
            "nullable": true
          },
          "Trips": {
            "type": "array",
            "items": {
              "$ref": "#/components/schemas/Microsoft.OData.Service.Sample.TrippinInMemory.Models.Trip"
            }
          }
        },
        "example": {
          "UserName": "string (identifier)",
          "FirstName": "string",
          "LastName": "string",
          "MiddleName": "string",
          "Gender": {
            "@odata.type": "Microsoft.OData.Service.Sample.TrippinInMemory.Models.PersonGender"
          },
          "Age": "int64",
          "Emails": [
            "string"
          ],
          "AddressInfo": [
            {
              "@odata.type": "Microsoft.OData.Service.Sample.TrippinInMemory.Models.Location"
            }
          ],
          "HomeAddress": {
            "@odata.type": "Microsoft.OData.Service.Sample.TrippinInMemory.Models.Location"
          },
          "FavoriteFeature": {
            "@odata.type": "Microsoft.OData.Service.Sample.TrippinInMemory.Models.Feature"
          },
          "Features": [
            {
              "@odata.type": "Microsoft.OData.Service.Sample.TrippinInMemory.Models.Feature"
            }
          ],
          "Friends": [
            {
              "@odata.type": "Microsoft.OData.Service.Sample.TrippinInMemory.Models.Person"
            }
          ],
          "BestFriend": {
            "@odata.type": "Microsoft.OData.Service.Sample.TrippinInMemory.Models.Person"
          },
          "Trips": [
            {
              "@odata.type": "Microsoft.OData.Service.Sample.TrippinInMemory.Models.Trip"
            }
          ]
        }
      },
      "Microsoft.OData.Service.Sample.TrippinInMemory.Models.Airline": {
        "title": "Airline",
        "type": "object",
        "properties": {
          "AirlineCode": {
            "type": "string"
          },
          "Name": {
            "type": "string",
            "nullable": true
          }
        },
        "example": {
          "AirlineCode": "string (identifier)",
          "Name": "string"
        }
      },
      "Microsoft.OData.Service.Sample.TrippinInMemory.Models.Airport": {
        "title": "Airport",
        "type": "object",
        "properties": {
          "Name": {
            "type": "string",
            "nullable": true
          },
          "IcaoCode": {
            "type": "string"
          },
          "IataCode": {
            "type": "string",
            "nullable": true
          },
          "Location": {
            "anyOf": [
              {
                "$ref": "#/components/schemas/Microsoft.OData.Service.Sample.TrippinInMemory.Models.AirportLocation"
              }
            ],
            "nullable": true
          }
        },
        "example": {
          "Name": "string",
          "IcaoCode": "string (identifier)",
          "IataCode": "string",
          "Location": {
            "@odata.type": "Microsoft.OData.Service.Sample.TrippinInMemory.Models.AirportLocation"
          }
        }
      },
      "Microsoft.OData.Service.Sample.TrippinInMemory.Models.Location": {
        "title": "Location",
        "type": "object",
        "properties": {
          "Address": {
            "type": "string",
            "nullable": true
          },
          "City": {
            "anyOf": [
              {
                "$ref": "#/components/schemas/Microsoft.OData.Service.Sample.TrippinInMemory.Models.City"
              }
            ],
            "nullable": true
          }
        },
        "example": {
          "Address": "string",
          "City": {
            "@odata.type": "Microsoft.OData.Service.Sample.TrippinInMemory.Models.City"
          }
        }
      },
      "Microsoft.OData.Service.Sample.TrippinInMemory.Models.City": {
        "title": "City",
        "type": "object",
        "properties": {
          "Name": {
            "type": "string",
            "nullable": true
          },
          "CountryRegion": {
            "type": "string",
            "nullable": true
          },
          "Region": {
            "type": "string",
            "nullable": true
          }
        },
        "example": {
          "Name": "string",
          "CountryRegion": "string",
          "Region": "string"
        }
      },
      "Microsoft.OData.Service.Sample.TrippinInMemory.Models.AirportLocation": {
        "allOf": [
          {
            "$ref": "#/components/schemas/Microsoft.OData.Service.Sample.TrippinInMemory.Models.Location"
          },
          {
            "title": "AirportLocation",
            "type": "object",
            "properties": {
              "Loc": {
                "$ref": "#/components/schemas/Edm.GeographyPoint"
              }
            }
          }
        ],
        "example": {
          "Address": "string",
          "City": {
            "@odata.type": "Microsoft.OData.Service.Sample.TrippinInMemory.Models.City"
          },
          "Loc": "Edm.GeographyPoint"
        }
      },
      "Microsoft.OData.Service.Sample.TrippinInMemory.Models.EventLocation": {
        "allOf": [
          {
            "$ref": "#/components/schemas/Microsoft.OData.Service.Sample.TrippinInMemory.Models.Location"
          },
          {
            "title": "EventLocation",
            "type": "object",
            "properties": {
              "BuildingInfo": {
                "type": "string",
                "nullable": true
              }
            }
          }
        ],
        "example": {
          "Address": "string",
          "City": {
            "@odata.type": "Microsoft.OData.Service.Sample.TrippinInMemory.Models.City"
          },
          "BuildingInfo": "string"
        }
      },
      "Microsoft.OData.Service.Sample.TrippinInMemory.Models.Trip": {
        "title": "Trip",
        "type": "object",
        "properties": {
          "TripId": {
            "maximum": 2147483647,
            "minimum": -2147483648,
            "type": "integer",
            "format": "int32"
          },
          "ShareId": {
            "pattern": "^[0-9a-fA-F]{8}-[0-9a-fA-F]{4}-[0-9a-fA-F]{4}-[0-9a-fA-F]{4}-[0-9a-fA-F]{12}$",
            "type": "string",
            "format": "uuid"
          },
          "Name": {
            "type": "string",
            "nullable": true
          },
          "Budget": {
            "anyOf": [
              {
                "type": "number"
              },
              {
                "type": "string"
              },
              {
                "enum": [
                  "-INF",
                  "INF",
                  "NaN"
                ]
              }
            ],
            "format": "float"
          },
          "Description": {
            "type": "string",
            "nullable": true
          },
          "Tags": {
            "type": "array",
            "items": {
              "type": "string",
              "nullable": true
            }
          },
          "StartsAt": {
            "pattern": "^[0-9]{4,}-(0[1-9]|1[012])-(0[1-9]|[12][0-9]|3[01])T([01][0-9]|2[0-3]):[0-5][0-9]:[0-5][0-9]([.][0-9]{1,12})?(Z|[+-][0-9][0-9]:[0-9][0-9])$",
            "type": "string",
            "format": "date-time"
          },
          "EndsAt": {
            "pattern": "^[0-9]{4,}-(0[1-9]|1[012])-(0[1-9]|[12][0-9]|3[01])T([01][0-9]|2[0-3]):[0-5][0-9]:[0-5][0-9]([.][0-9]{1,12})?(Z|[+-][0-9][0-9]:[0-9][0-9])$",
            "type": "string",
            "format": "date-time"
          },
          "PlanItems": {
            "type": "array",
            "items": {
              "$ref": "#/components/schemas/Microsoft.OData.Service.Sample.TrippinInMemory.Models.PlanItem"
            }
          }
        },
        "example": {
          "TripId": "integer (identifier)",
          "ShareId": "string",
          "Name": "string",
          "Budget": "float",
          "Description": "string",
          "Tags": [
            "string"
          ],
          "StartsAt": "string (timestamp)",
          "EndsAt": "string (timestamp)",
          "PlanItems": [
            {
              "@odata.type": "Microsoft.OData.Service.Sample.TrippinInMemory.Models.PlanItem"
            }
          ]
        }
      },
      "Microsoft.OData.Service.Sample.TrippinInMemory.Models.PlanItem": {
        "title": "PlanItem",
        "type": "object",
        "properties": {
          "PlanItemId": {
            "maximum": 2147483647,
            "minimum": -2147483648,
            "type": "integer",
            "format": "int32"
          },
          "ConfirmationCode": {
            "type": "string",
            "nullable": true
          },
          "StartsAt": {
            "pattern": "^[0-9]{4,}-(0[1-9]|1[012])-(0[1-9]|[12][0-9]|3[01])T([01][0-9]|2[0-3]):[0-5][0-9]:[0-5][0-9]([.][0-9]{1,12})?(Z|[+-][0-9][0-9]:[0-9][0-9])$",
            "type": "string",
            "format": "date-time"
          },
          "EndsAt": {
            "pattern": "^[0-9]{4,}-(0[1-9]|1[012])-(0[1-9]|[12][0-9]|3[01])T([01][0-9]|2[0-3]):[0-5][0-9]:[0-5][0-9]([.][0-9]{1,12})?(Z|[+-][0-9][0-9]:[0-9][0-9])$",
            "type": "string",
            "format": "date-time"
          },
          "Duration": {
            "pattern": "^-?P([0-9]+D)?(T([0-9]+H)?([0-9]+M)?([0-9]+([.][0-9]+)?S)?)?$",
            "type": "string",
            "format": "duration"
          }
        },
        "example": {
          "PlanItemId": "integer (identifier)",
          "ConfirmationCode": "string",
          "StartsAt": "string (timestamp)",
          "EndsAt": "string (timestamp)",
          "Duration": "string"
        }
      },
      "Microsoft.OData.Service.Sample.TrippinInMemory.Models.Event": {
        "allOf": [
          {
            "$ref": "#/components/schemas/Microsoft.OData.Service.Sample.TrippinInMemory.Models.PlanItem"
          },
          {
            "title": "Event",
            "type": "object",
            "properties": {
              "OccursAt": {
                "anyOf": [
                  {
                    "$ref": "#/components/schemas/Microsoft.OData.Service.Sample.TrippinInMemory.Models.EventLocation"
                  }
                ],
                "nullable": true
              },
              "Description": {
                "type": "string",
                "nullable": true
              }
            }
          }
        ],
        "example": {
          "PlanItemId": "integer (identifier)",
          "ConfirmationCode": "string",
          "StartsAt": "string (timestamp)",
          "EndsAt": "string (timestamp)",
          "Duration": "string",
          "OccursAt": {
            "@odata.type": "Microsoft.OData.Service.Sample.TrippinInMemory.Models.EventLocation"
          },
          "Description": "string"
        }
      },
      "Microsoft.OData.Service.Sample.TrippinInMemory.Models.PublicTransportation": {
        "allOf": [
          {
            "$ref": "#/components/schemas/Microsoft.OData.Service.Sample.TrippinInMemory.Models.PlanItem"
          },
          {
            "title": "PublicTransportation",
            "type": "object",
            "properties": {
              "SeatNumber": {
                "type": "string",
                "nullable": true
              }
            }
          }
        ],
        "example": {
          "PlanItemId": "integer (identifier)",
          "ConfirmationCode": "string",
          "StartsAt": "string (timestamp)",
          "EndsAt": "string (timestamp)",
          "Duration": "string",
          "SeatNumber": "string"
        }
      },
      "Microsoft.OData.Service.Sample.TrippinInMemory.Models.Flight": {
        "allOf": [
          {
            "$ref": "#/components/schemas/Microsoft.OData.Service.Sample.TrippinInMemory.Models.PublicTransportation"
          },
          {
            "title": "Flight",
            "type": "object",
            "properties": {
              "FlightNumber": {
                "type": "string",
                "nullable": true
              },
              "Airline": {
                "anyOf": [
                  {
                    "$ref": "#/components/schemas/Microsoft.OData.Service.Sample.TrippinInMemory.Models.Airline"
                  }
                ],
                "nullable": true
              },
              "From": {
                "anyOf": [
                  {
                    "$ref": "#/components/schemas/Microsoft.OData.Service.Sample.TrippinInMemory.Models.Airport"
                  }
                ],
                "nullable": true
              },
              "To": {
                "anyOf": [
                  {
                    "$ref": "#/components/schemas/Microsoft.OData.Service.Sample.TrippinInMemory.Models.Airport"
                  }
                ],
                "nullable": true
              }
            }
          }
        ],
        "example": {
          "PlanItemId": "integer (identifier)",
          "ConfirmationCode": "string",
          "StartsAt": "string (timestamp)",
          "EndsAt": "string (timestamp)",
          "Duration": "string",
          "SeatNumber": "string",
          "FlightNumber": "string",
          "Airline": {
            "@odata.type": "Microsoft.OData.Service.Sample.TrippinInMemory.Models.Airline"
          },
          "From": {
            "@odata.type": "Microsoft.OData.Service.Sample.TrippinInMemory.Models.Airport"
          },
          "To": {
            "@odata.type": "Microsoft.OData.Service.Sample.TrippinInMemory.Models.Airport"
          }
        }
      },
      "Microsoft.OData.Service.Sample.TrippinInMemory.Models.Employee": {
        "allOf": [
          {
            "$ref": "#/components/schemas/Microsoft.OData.Service.Sample.TrippinInMemory.Models.Person"
          },
          {
            "title": "Employee",
            "type": "object",
            "properties": {
              "Cost": {
                "anyOf": [
                  {
                    "type": "integer"
                  },
                  {
                    "type": "string"
                  }
                ],
                "format": "int64"
              },
              "Peers": {
                "type": "array",
                "items": {
                  "$ref": "#/components/schemas/Microsoft.OData.Service.Sample.TrippinInMemory.Models.Person"
                }
              }
            }
          }
        ],
        "example": {
          "UserName": "string (identifier)",
          "FirstName": "string",
          "LastName": "string",
          "MiddleName": "string",
          "Gender": {
            "@odata.type": "Microsoft.OData.Service.Sample.TrippinInMemory.Models.PersonGender"
          },
          "Age": "int64",
          "Emails": [
            "string"
          ],
          "AddressInfo": [
            {
              "@odata.type": "Microsoft.OData.Service.Sample.TrippinInMemory.Models.Location"
            }
          ],
          "HomeAddress": {
            "@odata.type": "Microsoft.OData.Service.Sample.TrippinInMemory.Models.Location"
          },
          "FavoriteFeature": {
            "@odata.type": "Microsoft.OData.Service.Sample.TrippinInMemory.Models.Feature"
          },
          "Features": [
            {
              "@odata.type": "Microsoft.OData.Service.Sample.TrippinInMemory.Models.Feature"
            }
          ],
          "Friends": [
            {
              "@odata.type": "Microsoft.OData.Service.Sample.TrippinInMemory.Models.Person"
            }
          ],
          "BestFriend": {
            "@odata.type": "Microsoft.OData.Service.Sample.TrippinInMemory.Models.Person"
          },
          "Trips": [
            {
              "@odata.type": "Microsoft.OData.Service.Sample.TrippinInMemory.Models.Trip"
            }
          ],
          "Cost": "int64",
          "Peers": [
            {
              "@odata.type": "Microsoft.OData.Service.Sample.TrippinInMemory.Models.Person"
            }
          ]
        }
      },
      "Microsoft.OData.Service.Sample.TrippinInMemory.Models.Manager": {
        "allOf": [
          {
            "$ref": "#/components/schemas/Microsoft.OData.Service.Sample.TrippinInMemory.Models.Person"
          },
          {
            "title": "Manager",
            "type": "object",
            "properties": {
              "Budget": {
                "anyOf": [
                  {
                    "type": "integer"
                  },
                  {
                    "type": "string"
                  }
                ],
                "format": "int64"
              },
              "BossOffice": {
                "anyOf": [
                  {
                    "$ref": "#/components/schemas/Microsoft.OData.Service.Sample.TrippinInMemory.Models.Location"
                  }
                ],
                "nullable": true
              },
              "DirectReports": {
                "type": "array",
                "items": {
                  "$ref": "#/components/schemas/Microsoft.OData.Service.Sample.TrippinInMemory.Models.Person"
                }
              }
            }
          }
        ],
        "example": {
          "UserName": "string (identifier)",
          "FirstName": "string",
          "LastName": "string",
          "MiddleName": "string",
          "Gender": {
            "@odata.type": "Microsoft.OData.Service.Sample.TrippinInMemory.Models.PersonGender"
          },
          "Age": "int64",
          "Emails": [
            "string"
          ],
          "AddressInfo": [
            {
              "@odata.type": "Microsoft.OData.Service.Sample.TrippinInMemory.Models.Location"
            }
          ],
          "HomeAddress": {
            "@odata.type": "Microsoft.OData.Service.Sample.TrippinInMemory.Models.Location"
          },
          "FavoriteFeature": {
            "@odata.type": "Microsoft.OData.Service.Sample.TrippinInMemory.Models.Feature"
          },
          "Features": [
            {
              "@odata.type": "Microsoft.OData.Service.Sample.TrippinInMemory.Models.Feature"
            }
          ],
          "Friends": [
            {
              "@odata.type": "Microsoft.OData.Service.Sample.TrippinInMemory.Models.Person"
            }
          ],
          "BestFriend": {
            "@odata.type": "Microsoft.OData.Service.Sample.TrippinInMemory.Models.Person"
          },
          "Trips": [
            {
              "@odata.type": "Microsoft.OData.Service.Sample.TrippinInMemory.Models.Trip"
            }
          ],
          "Budget": "int64",
          "BossOffice": {
            "@odata.type": "Microsoft.OData.Service.Sample.TrippinInMemory.Models.Location"
          },
          "DirectReports": [
            {
              "@odata.type": "Microsoft.OData.Service.Sample.TrippinInMemory.Models.Person"
            }
          ]
        }
      },
      "Microsoft.OData.Service.Sample.TrippinInMemory.Models.PersonGender": {
        "title": "PersonGender",
        "enum": [
          "Male",
          "Female",
          "Unknow"
        ],
        "type": "string"
      },
      "Microsoft.OData.Service.Sample.TrippinInMemory.Models.Feature": {
        "title": "Feature",
        "enum": [
          "Feature1",
          "Feature2",
          "Feature3",
          "Feature4"
        ],
        "type": "string"
      },
      "Edm.Geography": {
        "$ref": "#/components/schemas/Edm.Geometry"
      },
      "Edm.GeographyPoint": {
        "$ref": "#/components/schemas/Edm.GeometryPoint"
      },
      "Edm.GeographyLineString": {
        "$ref": "#/components/schemas/Edm.GeometryLineString"
      },
      "Edm.GeographyPolygon": {
        "$ref": "#/components/schemas/Edm.GeometryPolygon"
      },
      "Edm.GeographyMultiPoint": {
        "$ref": "#/components/schemas/Edm.GeometryMultiPoint"
      },
      "Edm.GeographyMultiLineString": {
        "$ref": "#/components/schemas/Edm.GeometryMultiLineString"
      },
      "Edm.GeographyMultiPolygon": {
        "$ref": "#/components/schemas/Edm.GeometryMultiPolygon"
      },
      "Edm.GeographyCollection": {
        "$ref": "#/components/schemas/Edm.GeometryCollection"
      },
      "Edm.Geometry": {
        "type": "object",
        "anyOf": [
          {
            "$ref": "#/components/schemas/Edm.GeometryPoint"
          },
          {
            "$ref": "#/components/schemas/Edm.GeometryLineString"
          },
          {
            "$ref": "#/components/schemas/Edm.GeometryPolygon"
          },
          {
            "$ref": "#/components/schemas/Edm.GeometryMultiPoint"
          },
          {
            "$ref": "#/components/schemas/Edm.GeometryMultiLineString"
          },
          {
            "$ref": "#/components/schemas/Edm.GeometryMultiPolygon"
          },
          {
            "$ref": "#/components/schemas/Edm.GeometryCollection"
          }
        ]
      },
      "Edm.GeometryPoint": {
        "required": [
          "type",
          "coordinates"
        ],
        "type": "object",
        "properties": {
          "type": {
            "enum": [
              "Point"
            ],
            "type": "string",
            "default": "Point"
          },
          "coordinates": {
            "$ref": "#/components/schemas/GeoJSON.position"
          }
        }
      },
      "Edm.GeometryLineString": {
        "required": [
          "type",
          "coordinates"
        ],
        "type": "object",
        "properties": {
          "type": {
            "enum": [
              "LineString"
            ]
          },
          "coordinates": {
            "minItems": 2,
            "type": "array",
            "items": {
              "$ref": "#/components/schemas/GeoJSON.position"
            }
          }
        }
      },
      "Edm.GeometryPolygon": {
        "required": [
          "type",
          "coordinates"
        ],
        "type": "object",
        "properties": {
          "type": {
            "enum": [
              "Polygon"
            ]
          },
          "coordinates": {
            "minItems": 4,
            "type": "array",
            "items": {
              "type": "array",
              "items": {
                "$ref": "#/components/schemas/GeoJSON.position"
              }
            }
          }
        }
      },
      "Edm.GeometryMultiPoint": {
        "required": [
          "type",
          "coordinates"
        ],
        "type": "object",
        "properties": {
          "type": {
            "enum": [
              "MultiPoint"
            ]
          },
          "coordinates": {
            "type": "array",
            "items": {
              "$ref": "#/components/schemas/GeoJSON.position"
            }
          }
        }
      },
      "Edm.GeometryMultiLineString": {
        "required": [
          "type",
          "coordinates"
        ],
        "type": "object",
        "properties": {
          "type": {
            "enum": [
              "MultiLineString"
            ]
          },
          "coordinates": {
            "minItems": 2,
            "type": "array",
            "items": {
              "type": "array",
              "items": {
                "$ref": "#/components/schemas/GeoJSON.position"
              }
            }
          }
        }
      },
      "Edm.GeometryMultiPolygon": {
        "required": [
          "type",
          "coordinates"
        ],
        "type": "object",
        "properties": {
          "type": {
            "enum": [
              "MultiPolygon"
            ]
          },
          "coordinates": {
            "minItems": 4,
            "type": "array",
            "items": {
              "type": "array",
              "items": {
                "type": "array",
                "items": {
                  "$ref": "#/components/schemas/GeoJSON.position"
                }
              }
            }
          }
        }
      },
      "Edm.GeometryCollection": {
        "required": [
          "type",
          "coordinates"
        ],
        "type": "object",
        "properties": {
          "type": {
            "enum": [
              "GeometryCollection"
            ]
          },
          "coordinates": {
            "type": "array",
            "items": {
              "$ref": "#/components/schemas/Edm.Geometry"
            }
          }
        }
      },
      "GeoJSON.position": {
        "minItems": 2,
        "type": "array",
        "items": {
          "type": "number"
        }
      },
      "odata.error": {
        "required": [
          "error"
        ],
        "type": "object",
        "properties": {
          "error": {
            "$ref": "#/components/schemas/odata.error.main"
          }
        }
      },
      "odata.error.main": {
        "required": [
          "code",
          "message"
        ],
        "type": "object",
        "properties": {
          "code": {
            "type": "string"
          },
          "message": {
            "type": "string"
          },
          "target": {
            "type": "string"
          },
          "details": {
            "type": "array",
            "items": {
              "$ref": "#/components/schemas/odata.error.detail"
            }
          },
          "innererror": {
            "type": "object",
            "description": "The structure of this object is service-specific"
          }
        }
      },
      "odata.error.detail": {
        "required": [
          "code",
          "message"
        ],
        "type": "object",
        "properties": {
          "code": {
            "type": "string"
          },
          "message": {
            "type": "string"
          },
          "target": {
            "type": "string"
          }
        }
      }
    },
    "responses": {
      "error": {
        "description": "error",
        "content": {
          "application/json": {
            "schema": {
              "$ref": "#/components/schemas/odata.error"
            }
          }
        }
      }
    },
    "parameters": {
      "top": {
        "name": "$top",
        "in": "query",
        "description": "Show only the first n items",
        "schema": {
          "minimum": 0,
          "type": "integer"
        },
        "example": 50
      },
      "skip": {
        "name": "$skip",
        "in": "query",
        "description": "Skip the first n items",
        "schema": {
          "minimum": 0,
          "type": "integer"
        }
      },
      "count": {
        "name": "$count",
        "in": "query",
        "description": "Include count of items",
        "schema": {
          "type": "boolean"
        }
      },
      "filter": {
        "name": "$filter",
        "in": "query",
        "description": "Filter items by property values",
        "schema": {
          "type": "string"
        }
      },
      "search": {
        "name": "$search",
        "in": "query",
        "description": "Search items by search phrases",
        "schema": {
          "type": "string"
        }
      }
    },
    "examples": {
      "Microsoft.OData.Service.Sample.TrippinInMemory.Models.Person": {
        "value": {
          "AddressInfo": [
            {
              "@odata.type": "Microsoft.OData.Service.Sample.TrippinInMemory.Models.Location"
            }
          ],
          "Age": 0,
          "BestFriend": {
            "@odata.type": "Microsoft.OData.Service.Sample.TrippinInMemory.Models.Person"
          },
          "Emails": [
            "String"
          ],
          "FavoriteFeature": {
            "@odata.type": "Microsoft.OData.Service.Sample.TrippinInMemory.Models.Feature"
          },
          "Features": [
            {
              "@odata.type": "Microsoft.OData.Service.Sample.TrippinInMemory.Models.Feature"
            }
          ],
          "FirstName": "String",
          "Friends": [
            {
              "@odata.type": "Microsoft.OData.Service.Sample.TrippinInMemory.Models.Person"
            }
          ],
          "Gender": {
            "@odata.type": "Microsoft.OData.Service.Sample.TrippinInMemory.Models.PersonGender"
          },
          "HomeAddress": {
            "@odata.type": "Microsoft.OData.Service.Sample.TrippinInMemory.Models.Location"
          },
          "LastName": "String",
          "MiddleName": "String",
          "Trips": [
            {
              "@odata.type": "Microsoft.OData.Service.Sample.TrippinInMemory.Models.Trip"
            }
          ],
          "UserName": "String (identifier)"
        }
      },
      "Microsoft.OData.Service.Sample.TrippinInMemory.Models.Airline": {
        "value": {
          "AirlineCode": "String (identifier)",
          "Name": "String"
        }
      },
      "Microsoft.OData.Service.Sample.TrippinInMemory.Models.Airport": {
        "value": {
          "IataCode": "String",
          "IcaoCode": "String (identifier)",
          "Location": {
            "@odata.type": "Microsoft.OData.Service.Sample.TrippinInMemory.Models.AirportLocation"
          },
          "Name": "String"
        }
      },
      "Microsoft.OData.Service.Sample.TrippinInMemory.Models.Location": {
        "value": {
          "Address": "String",
          "City": {
            "@odata.type": "Microsoft.OData.Service.Sample.TrippinInMemory.Models.City"
          }
        }
      },
      "Microsoft.OData.Service.Sample.TrippinInMemory.Models.City": {
        "value": {
          "CountryRegion": "String",
          "Name": "String",
          "Region": "String"
        }
      },
      "Microsoft.OData.Service.Sample.TrippinInMemory.Models.AirportLocation": {
        "value": {
          "Loc": "GeographyPoint"
        }
      },
      "Microsoft.OData.Service.Sample.TrippinInMemory.Models.EventLocation": {
        "value": {
          "BuildingInfo": "String"
        }
      },
      "Microsoft.OData.Service.Sample.TrippinInMemory.Models.Trip": {
        "value": {
          "Budget": 0,
          "Description": "String",
          "EndsAt": "0001-01-01T00:00:00.0000000+00:00",
          "Name": "String",
          "PlanItems": [
            {
              "@odata.type": "Microsoft.OData.Service.Sample.TrippinInMemory.Models.PlanItem"
            }
          ],
          "ShareId": "00000000-0000-0000-0000-000000000000",
          "StartsAt": "0001-01-01T00:00:00.0000000+00:00",
          "Tags": [
            "String"
          ],
          "TripId": 0
        }
      },
      "Microsoft.OData.Service.Sample.TrippinInMemory.Models.PlanItem": {
        "value": {
          "ConfirmationCode": "String",
          "Duration": "Duration",
          "EndsAt": "0001-01-01T00:00:00.0000000+00:00",
          "PlanItemId": 0,
          "StartsAt": "0001-01-01T00:00:00.0000000+00:00"
        }
      },
      "Microsoft.OData.Service.Sample.TrippinInMemory.Models.Event": {
        "value": {
          "Description": "String",
          "OccursAt": {
            "@odata.type": "Microsoft.OData.Service.Sample.TrippinInMemory.Models.EventLocation"
          }
        }
      },
      "Microsoft.OData.Service.Sample.TrippinInMemory.Models.PublicTransportation": {
        "value": {
          "SeatNumber": "String"
        }
      },
      "Microsoft.OData.Service.Sample.TrippinInMemory.Models.Flight": {
        "value": {
          "Airline": {
            "@odata.type": "Microsoft.OData.Service.Sample.TrippinInMemory.Models.Airline"
          },
          "FlightNumber": "String",
          "From": {
            "@odata.type": "Microsoft.OData.Service.Sample.TrippinInMemory.Models.Airport"
          },
          "To": {
            "@odata.type": "Microsoft.OData.Service.Sample.TrippinInMemory.Models.Airport"
          }
        }
      },
      "Microsoft.OData.Service.Sample.TrippinInMemory.Models.Employee": {
        "value": {
          "Cost": 0,
          "Peers": [
            {
              "@odata.type": "Microsoft.OData.Service.Sample.TrippinInMemory.Models.Person"
            }
          ]
        }
      },
      "Microsoft.OData.Service.Sample.TrippinInMemory.Models.Manager": {
        "value": {
          "BossOffice": {
            "@odata.type": "Microsoft.OData.Service.Sample.TrippinInMemory.Models.Location"
          },
          "Budget": 0,
          "DirectReports": [
            {
              "@odata.type": "Microsoft.OData.Service.Sample.TrippinInMemory.Models.Person"
            }
          ]
        }
      }
    }
  },
  "tags": [
    {
      "name": "Airlines.Airline",
      "x-ms-docs-toc-type": "page"
    },
    {
      "name": "Airports.Airport",
      "x-ms-docs-toc-type": "page"
    },
    {
      "name": "Airports",
      "x-ms-docs-toc-type": "container"
    },
    {
      "name": "People",
      "x-ms-docs-toc-type": "container"
    },
    {
      "name": "Me.Person",
      "x-ms-docs-toc-type": "page"
    },
    {
      "name": "Me.Functions",
      "x-ms-docs-toc-type": "container"
    },
    {
      "name": "Me.Actions",
      "x-ms-docs-toc-type": "container"
    },
    {
      "name": "Me.Trip",
      "x-ms-docs-toc-type": "page"
    },
    {
      "name": "NewComePeople.Person",
      "x-ms-docs-toc-type": "page"
    },
    {
      "name": "NewComePeople.Functions",
      "x-ms-docs-toc-type": "container"
    },
    {
      "name": "NewComePeople.Actions",
      "x-ms-docs-toc-type": "container"
    },
    {
      "name": "NewComePeople.Trip",
      "x-ms-docs-toc-type": "page"
    },
    {
      "name": "People.Person",
      "x-ms-docs-toc-type": "page"
    },
    {
      "name": "People.Functions",
      "x-ms-docs-toc-type": "container"
    },
    {
      "name": "People.Actions",
      "x-ms-docs-toc-type": "container"
    },
    {
      "name": "People.Trip",
      "x-ms-docs-toc-type": "page"
    },
    {
      "name": "ResetDataSource",
      "x-ms-docs-toc-type": "container"
    }
  ]
}<|MERGE_RESOLUTION|>--- conflicted
+++ resolved
@@ -770,23 +770,6 @@
             },
             "links": {
               "Friends": {
-<<<<<<< HEAD
-                "operationId": "Me.GetFriends",
-                "parameters": {
-                  "UserName": "$response.body#/UserName"
-                }
-              },
-              "BestFriend": {
-                "operationId": "Me.GetBestFriend",
-                "parameters": {
-                  "UserName": "$response.body#/UserName"
-                }
-              },
-              "Trips": {
-                "operationId": "Me.GetTrips",
-                "parameters": {
-                  "TripId": "$response.body#/TripId"
-=======
                 "operationId": "Me.Person.GetPerson",
                 "parameters": {
                   "UserName": "$request.path.UserName"
@@ -802,7 +785,6 @@
                 "operationId": "Me.Person.GetPerson",
                 "parameters": {
                   "UserName": "$request.path.UserName"
->>>>>>> c58a6136
                 }
               }
             }
@@ -1149,23 +1131,6 @@
             },
             "links": {
               "Friends": {
-<<<<<<< HEAD
-                "operationId": "Person.Friends.GetFriends",
-                "parameters": {
-                  "UserName": "$response.body#/UserName"
-                }
-              },
-              "BestFriend": {
-                "operationId": "Person.Friends.GetBestFriend",
-                "parameters": {
-                  "UserName": "$response.body#/UserName"
-                }
-              },
-              "Trips": {
-                "operationId": "Person.Friends.GetTrips",
-                "parameters": {
-                  "TripId": "$response.body#/TripId"
-=======
                 "operationId": "Friends.Person.GetPerson",
                 "parameters": {
                   "UserName": "$request.path.UserName"
@@ -1181,7 +1146,6 @@
                 "operationId": "Friends.Person.GetPerson",
                 "parameters": {
                   "UserName": "$request.path.UserName"
->>>>>>> c58a6136
                 }
               }
             }
@@ -1802,15 +1766,9 @@
             },
             "links": {
               "PlanItems": {
-<<<<<<< HEAD
-                "operationId": "Person.Trips.GetPlanItems",
-                "parameters": {
-                  "PlanItemId": "$response.body#/PlanItemId"
-=======
                 "operationId": "Trips.Trip.GetTrip",
                 "parameters": {
                   "TripId": "$request.path.TripId"
->>>>>>> c58a6136
                 }
               }
             }
@@ -2254,23 +2212,6 @@
             },
             "links": {
               "Friends": {
-<<<<<<< HEAD
-                "operationId": "NewComePeople.GetFriends",
-                "parameters": {
-                  "UserName": "$response.body#/UserName"
-                }
-              },
-              "BestFriend": {
-                "operationId": "NewComePeople.GetBestFriend",
-                "parameters": {
-                  "UserName": "$response.body#/UserName"
-                }
-              },
-              "Trips": {
-                "operationId": "NewComePeople.GetTrips",
-                "parameters": {
-                  "TripId": "$response.body#/TripId"
-=======
                 "operationId": "NewComePeople.Person.GetPerson",
                 "parameters": {
                   "UserName": "$request.path.UserName"
@@ -2286,7 +2227,6 @@
                 "operationId": "NewComePeople.Person.GetPerson",
                 "parameters": {
                   "UserName": "$request.path.UserName"
->>>>>>> c58a6136
                 }
               }
             }
@@ -2877,24 +2817,6 @@
             },
             "links": {
               "Friends": {
-<<<<<<< HEAD
-                "operationId": "Person.Friends.GetFriends",
-                "parameters": {
-                  "UserName": "$response.body#/UserName"
-                }
-              },
-              "BestFriend": {
-                "operationId": "Person.Friends.GetBestFriend",
-                "parameters": {
-                  "UserName": "$response.body#/UserName"
-                }
-              },
-              "Trips": {
-                "operationId": "Person.Friends.GetTrips",
-                "parameters": {
-                  "UserName": "$request.path.UserName",
-                  "TripId": "$response.body#/TripId"
-=======
                 "operationId": "Friends.Person.GetPerson",
                 "parameters": {
                   "UserName": "$request.path.UserName"
@@ -2910,7 +2832,6 @@
                 "operationId": "Friends.Person.GetPerson",
                 "parameters": {
                   "UserName": "$request.path.UserName"
->>>>>>> c58a6136
                 }
               }
             }
@@ -3642,16 +3563,9 @@
             },
             "links": {
               "PlanItems": {
-<<<<<<< HEAD
-                "operationId": "Person.Trips.GetPlanItems",
-                "parameters": {
-                  "UserName": "$request.path.UserName",
-                  "PlanItemId": "$response.body#/PlanItemId"
-=======
                 "operationId": "Trips.Trip.GetTrip",
                 "parameters": {
                   "TripId": "$request.path.TripId"
->>>>>>> c58a6136
                 }
               }
             }
@@ -4148,23 +4062,6 @@
             },
             "links": {
               "Friends": {
-<<<<<<< HEAD
-                "operationId": "People.GetFriends",
-                "parameters": {
-                  "UserName": "$response.body#/UserName"
-                }
-              },
-              "BestFriend": {
-                "operationId": "People.GetBestFriend",
-                "parameters": {
-                  "UserName": "$response.body#/UserName"
-                }
-              },
-              "Trips": {
-                "operationId": "People.GetTrips",
-                "parameters": {
-                  "TripId": "$response.body#/TripId"
-=======
                 "operationId": "People.Person.GetPerson",
                 "parameters": {
                   "UserName": "$request.path.UserName"
@@ -4180,7 +4077,6 @@
                 "operationId": "People.Person.GetPerson",
                 "parameters": {
                   "UserName": "$request.path.UserName"
->>>>>>> c58a6136
                 }
               }
             }
@@ -4771,24 +4667,6 @@
             },
             "links": {
               "Friends": {
-<<<<<<< HEAD
-                "operationId": "Person.Friends.GetFriends",
-                "parameters": {
-                  "UserName": "$response.body#/UserName"
-                }
-              },
-              "BestFriend": {
-                "operationId": "Person.Friends.GetBestFriend",
-                "parameters": {
-                  "UserName": "$response.body#/UserName"
-                }
-              },
-              "Trips": {
-                "operationId": "Person.Friends.GetTrips",
-                "parameters": {
-                  "UserName": "$request.path.UserName",
-                  "TripId": "$response.body#/TripId"
-=======
                 "operationId": "Friends.Person.GetPerson",
                 "parameters": {
                   "UserName": "$request.path.UserName"
@@ -4804,7 +4682,6 @@
                 "operationId": "Friends.Person.GetPerson",
                 "parameters": {
                   "UserName": "$request.path.UserName"
->>>>>>> c58a6136
                 }
               }
             }
@@ -4902,6 +4779,30 @@
               "application/json": {
                 "schema": {
                   "$ref": "#/components/schemas/Microsoft.OData.Service.Sample.TrippinInMemory.Models.Person"
+                }
+              }
+            },
+            "links": {
+              "Friends": {
+                "operationId": "Person.Friends.GetFriends",
+                "parameters": {
+                  "UserName": "$response.body#/UserName",
+                  "UserName1": "$request.path.UserName1"
+                }
+              },
+              "BestFriend": {
+                "operationId": "Person.Friends.GetBestFriend",
+                "parameters": {
+                  "UserName": "$response.body#/UserName",
+                  "UserName1": "$request.path.UserName1"
+                }
+              },
+              "Trips": {
+                "operationId": "Person.Friends.GetTrips",
+                "parameters": {
+                  "UserName": "$request.path.UserName",
+                  "UserName1": "$request.path.UserName1",
+                  "TripId": "$response.body#/TripId"
                 }
               }
             }
@@ -5112,44 +5013,8 @@
           }
         ],
         "responses": {
-<<<<<<< HEAD
-          "200": {
-            "description": "Retrieved navigation property",
-            "content": {
-              "application/json": {
-                "schema": {
-                  "$ref": "#/components/schemas/Microsoft.OData.Service.Sample.TrippinInMemory.Models.Person"
-                }
-              }
-            },
-            "links": {
-              "Friends": {
-                "operationId": "Person.Friends.GetFriends",
-                "parameters": {
-                  "UserName": "$response.body#/UserName",
-                  "UserName1": "$request.path.UserName1"
-                }
-              },
-              "BestFriend": {
-                "operationId": "Person.Friends.GetBestFriend",
-                "parameters": {
-                  "UserName": "$response.body#/UserName",
-                  "UserName1": "$request.path.UserName1"
-                }
-              },
-              "Trips": {
-                "operationId": "Person.Friends.GetTrips",
-                "parameters": {
-                  "UserName": "$request.path.UserName",
-                  "UserName1": "$request.path.UserName1",
-                  "TripId": "$response.body#/TripId"
-                }
-              }
-            }
-=======
           "204": {
             "description": "Success"
->>>>>>> c58a6136
           },
           "default": {
             "$ref": "#/components/responses/error"
@@ -5548,16 +5413,9 @@
             },
             "links": {
               "PlanItems": {
-<<<<<<< HEAD
-                "operationId": "Person.Trips.GetPlanItems",
-                "parameters": {
-                  "UserName": "$request.path.UserName",
-                  "PlanItemId": "$response.body#/PlanItemId"
-=======
                 "operationId": "Trips.Trip.GetTrip",
                 "parameters": {
                   "TripId": "$request.path.TripId"
->>>>>>> c58a6136
                 }
               }
             }
