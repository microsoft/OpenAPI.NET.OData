--- conflicted
+++ resolved
@@ -51,11 +51,7 @@
 
             // Assert
             Assert.NotNull(paths);
-<<<<<<< HEAD
-            Assert.Equal(13125, paths.Count());
-=======
-            Assert.Equal(16354, paths.Count());
->>>>>>> fb4bb5e9
+            Assert.Equal(13836, paths.Count());
         }
 
         [Fact]
