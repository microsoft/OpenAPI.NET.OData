﻿// --------------------------------------------------------------
//  Copyright (c) Microsoft Corporation.  All rights reserved.
//  Licensed under the MIT License (MIT). See LICENSE in the repo root for license information.
// --------------------------------------------------------------

using System;
using System.Collections.Generic;
using System.IO;
using System.Linq;
using System.Xml;
using System.Xml.Linq;
using Microsoft.OData.Edm;
using Microsoft.OData.Edm.Csdl;
using Microsoft.OData.Edm.Validation;
using Microsoft.OpenApi.OData.Tests;
using Xunit;

namespace Microsoft.OpenApi.OData.Edm.Tests
{
    public class ODataPathProviderTests
    {
        [Fact]
        public void GetPathsForEmptyEdmModelReturnsEmptyPaths()
        {
            // Arrange
            IEdmModel model = new EdmModel();
            ODataPathProvider provider = new ODataPathProvider();
            var settings = new OpenApiConvertSettings();

            // Act
            var paths = provider.GetPaths(model, settings);

            // Assert
            Assert.NotNull(paths);
            Assert.Empty(paths);
        }

        [Fact]
        public void GetPathsForGraphBetaModelReturnsAllPaths()
        {
            // Arrange
            IEdmModel model = EdmModelHelper.GraphBetaModel;
            var settings = new OpenApiConvertSettings();
            ODataPathProvider provider = new ODataPathProvider();

            // Act
            var paths = provider.GetPaths(model, settings);

            // Assert
            Assert.NotNull(paths);
<<<<<<< HEAD
            Assert.Equal(57490, paths.Count());
=======
            Assert.Equal(50085, paths.Count());
>>>>>>> fb9e7536
        }

        [Fact]
        public void GetPathsForGraphBetaModelWithDerivedTypesConstraintReturnsAllPaths()
        {
            // Arrange
            IEdmModel model = EdmModelHelper.GraphBetaModel;
            ODataPathProvider provider = new ODataPathProvider();
            var settings = new OpenApiConvertSettings
            {
                RequireDerivedTypesConstraintForBoundOperations = true
            };

            // Act
            var paths = provider.GetPaths(model, settings);

            // Assert
            Assert.NotNull(paths);
<<<<<<< HEAD
            Assert.Equal(57469, paths.Count());
=======
            Assert.Equal(50070, paths.Count());
>>>>>>> fb9e7536
        }

        [Fact]
        public void GetPathsDoesntReturnPathsForCountWhenDisabled()
        {
            // Arrange
            IEdmModel model = GetInheritanceModel(string.Empty);
            ODataPathProvider provider = new ODataPathProvider();
            var settings = new OpenApiConvertSettings {
              EnableDollarCountPath = false,
            };

            // Act
            var paths = provider.GetPaths(model, settings);

            // Assert
            Assert.NotNull(paths);
            Assert.Equal(3, paths.Count());
        }
        private const string derivedTypeAnnotation = @"
<Annotation Term=""Org.OData.Validation.V1.DerivedTypeConstraint"">
<Collection>
  <String>NS.Customer</String>
  <String>NS.NiceCustomer</String>
</Collection>
</Annotation>";

        [Theory]
        [InlineData(false, false, true, 3)]
        [InlineData(false, false, false, 4)]
        [InlineData(true, false, true, 7)]
        [InlineData(true, false, false, 7)]
        [InlineData(false, true, false, 5)]
        [InlineData(false, true, true, 4)]
        [InlineData(true, true, true, 5)]
        [InlineData(true, true, false, 5)]
        public void GetOperationPathsForModelWithDerivedTypesConstraint(bool addAnnotation, bool getNavPropModel, bool requireConstraint, int expectedCount)
        {
            // Arrange
            var annotation = addAnnotation ? derivedTypeAnnotation : string.Empty;
            IEdmModel model = getNavPropModel ? GetNavPropModel(annotation) : GetInheritanceModel(annotation);
            ODataPathProvider provider = new();
            var settings = new OpenApiConvertSettings
            {
                RequireDerivedTypesConstraintForBoundOperations = requireConstraint
            };

            // Act
            var paths = provider.GetPaths(model, settings);

            // Assert
            Assert.NotNull(paths);
            Assert.Equal(expectedCount, paths.Count());
            var dollarCountPathsWithCastSegment = paths.Where(x => x.Kind == ODataPathKind.DollarCount && x.Any(y => y.Kind == ODataSegmentKind.TypeCast));
            if(addAnnotation && !getNavPropModel)
              Assert.Single(dollarCountPathsWithCastSegment);
            else
              Assert.Empty(dollarCountPathsWithCastSegment);
        }
        [Theory]
        [InlineData(false, false, true, 4)]
        [InlineData(false, false, false, 7)]
        [InlineData(true, false, true, 7)]
        [InlineData(true, false, false, 7)]
        [InlineData(false, true, false, 5)]
        [InlineData(false, true, true, 5)]
        [InlineData(true, true, true, 5)]
        [InlineData(true, true, false, 5)]
        public void GetTypeCastPathsForModelWithDerivedTypesConstraint(bool addAnnotation, bool getNavPropModel, bool requireConstraint, int expectedCount)
        {
            // Arrange
            var annotation = addAnnotation ? derivedTypeAnnotation : string.Empty;
            IEdmModel model = getNavPropModel ? GetNavPropModel(annotation) : GetInheritanceModel(annotation);
            ODataPathProvider provider = new();
            var settings = new OpenApiConvertSettings
            {
                RequireDerivedTypesConstraintForODataTypeCastSegments = requireConstraint
            };

            // Act
            var paths = provider.GetPaths(model, settings);

            // Assert
            Assert.NotNull(paths);
            Assert.Equal(expectedCount, paths.Count());
            var dollarCountPathsWithCastSegment = paths.Where(x => x.Kind == ODataPathKind.DollarCount && x.Any(y => y.Kind == ODataSegmentKind.TypeCast));
            if((addAnnotation || !requireConstraint) && !getNavPropModel)
              Assert.Single(dollarCountPathsWithCastSegment);
            else
              Assert.Empty(dollarCountPathsWithCastSegment);
        }
#if DEBUG
        // Super useful for debugging tests.
        private string ListToString(IEnumerable<ODataPath> paths)
        {
            return string.Join(Environment.NewLine,
                paths.Select(p => string.Join("/", p.Segments.Select(s => s.Identifier))));
        }
#endif

        [Fact]
        public void GetPathsForSingleEntitySetWorks()
        {
            // Arrange
            IEdmModel model = GetEdmModel("", "");
            ODataPathProvider provider = new ODataPathProvider();
            var settings = new OpenApiConvertSettings();

            // Act
            var paths = provider.GetPaths(model, settings);

            // Assert
            Assert.NotNull(paths);
            Assert.Equal(3, paths.Count());
            Assert.Equal(new[] { "/Customers", "/Customers({ID})", "/Customers/$count" }, paths.Select(p => p.GetPathItemName()));
        }

        [Fact]
        public void GetPathsWithSingletonWorks()
        {
            // Arrange
            IEdmModel model = GetEdmModel("", @"<Singleton Name=""Me"" Type=""NS.Customer"" />");
            ODataPathProvider provider = new ODataPathProvider();
            var settings = new OpenApiConvertSettings();

            // Act
            var paths = provider.GetPaths(model, settings);

            // Assert
            Assert.NotNull(paths);
            Assert.Equal(4, paths.Count());
            Assert.Contains("/Me", paths.Select(p => p.GetPathItemName()));
        }

        [Fact]
        public void GetPathsWithBoundFunctionOperationWorks()
        {
            // Arrange
            string boundFunction =
@"<Function Name=""delta"" IsBound=""true"">
   <Parameter Name=""bindingParameter"" Type=""Collection(NS.Customer)"" />
     <ReturnType Type=""Collection(NS.Customer)"" />
</Function>";
            IEdmModel model = GetEdmModel(boundFunction, "");
            ODataPathProvider provider = new ODataPathProvider();
            var settings = new OpenApiConvertSettings();

            // Act
            var paths = provider.GetPaths(model, settings);

            // Assert
            Assert.NotNull(paths);
            Assert.Equal(4, paths.Count());
            Assert.Contains("/Customers/NS.delta()", paths.Select(p => p.GetPathItemName()));
        }

        [Fact]
        public void GetPathsWithBoundActionOperationWorks()
        {
            // Arrange
            string boundAction =
@"<Action Name=""renew"" IsBound=""true"">
   <Parameter Name=""bindingParameter"" Type=""NS.Customer"" />
     <ReturnType Type=""Edm.Boolean"" />
</Action>";
            IEdmModel model = GetEdmModel(boundAction, "");
            ODataPathProvider provider = new ODataPathProvider();
            var settings = new OpenApiConvertSettings();

            // Act
            var paths = provider.GetPaths(model, settings);

            // Assert
            Assert.NotNull(paths);
            Assert.Equal(4, paths.Count());
            Assert.Contains("/Customers({ID})/NS.renew", paths.Select(p => p.GetPathItemName()));
        }

        [Theory]
        [InlineData(true)]
        [InlineData(false)]
        public void GetPathsWithBoundActionOperationForContainmentNavigationPropertyPathsWorks(bool containsTarget)
        {
            // Arrange
            string navProp = $@"<NavigationProperty Name=""Referral"" Type=""NS.NiceCustomer"" ContainsTarget=""{containsTarget}""/>";
            string boundAction =
@"<Action Name=""Ack"" IsBound=""true"">
   <Parameter Name=""bindingParameter"" Type=""NS.NiceCustomer"" />
     <ReturnType Type=""Edm.Boolean"" />
</Action>
<EntityType Name=""NiceCustomer"">
    <Property Name=""Other"" Type=""Edm.Int32"" Nullable=""true"" />
</EntityType>";

            IEdmModel model = GetEdmModel(boundAction, "", navProp);
            ODataPathProvider provider = new ODataPathProvider();
            var settings = new OpenApiConvertSettings();

            // Act
            var paths = provider.GetPaths(model, settings);

            // Assert
            Assert.NotNull(paths);
            Assert.Equal(5, paths.Count());

            if (containsTarget)
            {
                Assert.Contains("/Customers({ID})/Referral/NS.Ack", paths.Select(p => p.GetPathItemName()));
            }
            else
            {
                Assert.DoesNotContain("/Customers({ID})/Referral/NS.Ack", paths.Select(p => p.GetPathItemName()));
            }
        }

        [Theory]
        [InlineData(true)]
        [InlineData(false)]
        public void GetPathsWithBoundFunctionOperationForContainmentNavigationPropertyPathsWorks(bool containsTarget)
        {
            // Arrange
            string navProp = $@"<NavigationProperty Name=""Referral"" Type=""NS.NiceCustomer"" ContainsTarget=""{containsTarget}""/>";
            string boundAction =
@"<Function Name=""Search"" IsBound=""true"">
   <Parameter Name=""bindingParameter"" Type=""NS.NiceCustomer"" />
     <ReturnType Type=""Collection(NS.Customer)"" />
</Function>
<EntityType Name=""NiceCustomer"">
    <Property Name=""Other"" Type=""Edm.Int32"" Nullable=""true"" />
</EntityType>";

            IEdmModel model = GetEdmModel(boundAction, "", navProp);
            ODataPathProvider provider = new ODataPathProvider();
            var settings = new OpenApiConvertSettings();

            // Act
            var paths = provider.GetPaths(model, settings);

            // Assert
            Assert.NotNull(paths);
            Assert.Equal(5, paths.Count());

            if (containsTarget)
            {
                Assert.Contains("/Customers({ID})/Referral/NS.Search()", paths.Select(p => p.GetPathItemName()));
            }
            else
            {
                Assert.DoesNotContain("/Customers({ID})/Referral/NS.Search()", paths.Select(p => p.GetPathItemName()));
            }
        }

        [Fact]
        public void GetPathsWithUnboundOperationImportWorks()
        {
            // Arrange
            string boundAction =
@"<Function Name=""GetNearestCustomers"">
   <ReturnType Type=""NS.Customer"" />
  </Function >
  <Action Name=""ResetDataSource"" />";

            string unbounds = @"
<FunctionImport Name=""GetNearestCustomers"" Function=""NS.GetNearestCustomers"" EntitySet=""Customers"" />
<ActionImport Name =""ResetDataSource"" Action =""NS.ResetDataSource"" />";
            IEdmModel model = GetEdmModel(boundAction, unbounds);

            ODataPathProvider provider = new ODataPathProvider();
            var settings = new OpenApiConvertSettings();

            // Act
            var paths = provider.GetPaths(model, settings);

            // Assert
            Assert.NotNull(paths);
            Assert.Equal(5, paths.Count());
            Assert.Contains("/GetNearestCustomers()", paths.Select(p => p.GetPathItemName()));
            Assert.Contains("/ResetDataSource", paths.Select(p => p.GetPathItemName()));
        }

        [Fact]
        public void GetPathsWithFalseNavigabilityInNavigationRestrictionsAnnotationWorks()
        {
            // Arrange
            string entityType =
@"<EntityType Name=""Order"">
    <Key>
      <PropertyRef Name=""id"" />
    </Key>
    <NavigationProperty Name=""MultipleCustomers"" Type=""Collection(NS.Customer)"" />
    <NavigationProperty Name=""SingleCustomer"" Type=""NS.Customer"" >
        <Annotation Term=""Org.OData.Capabilities.V1.NavigationRestrictions"">
            <Record>
                <PropertyValue Property = ""Navigability"">
                    <EnumMember>Org.OData.Capabilities.V1.NavigationType/None</EnumMember>
                </PropertyValue>
            </Record>
        </Annotation>
     </NavigationProperty>
  </EntityType>";

            string entitySet = @"<EntitySet Name=""Orders"" EntityType=""NS.Order"" />";
            IEdmModel model = GetEdmModel(entityType, entitySet);

            ODataPathProvider provider = new ODataPathProvider();
            var settings = new OpenApiConvertSettings();

            // Act
            var paths = provider.GetPaths(model, settings);

            // Assert
            Assert.NotNull(paths);
            Assert.Equal(10, paths.Count());

            var pathItems = paths.Select(p => p.GetPathItemName()).ToList();
            Assert.DoesNotContain("/Orders({id})/SingleCustomer", pathItems);
            Assert.DoesNotContain("/Orders({id})/SingleCustomer/$ref", pathItems);
        }

        [Fact]
        public void GetPathsWithFalseIndexabilityByKeyInNavigationRestrictionsAnnotationWorks()
        {
            // Arrange
            string entityType =
@"<EntityType Name=""Order"">
    <Key>
      <PropertyRef Name=""id"" />
    </Key>
    <NavigationProperty Name=""MultipleCustomers"" Type=""Collection(NS.Customer)"" ContainsTarget=""true"" >
        <Annotation Term=""Org.OData.Capabilities.V1.NavigationRestrictions"">
            <Record>
                <PropertyValue Property=""RestrictedProperties"" >
                    <Collection>
                        <Record>
                            <PropertyValue Property=""IndexableByKey"" Bool=""false"" />
                        </Record>
                    </Collection>
                </PropertyValue>
            </Record>
        </Annotation>
    </NavigationProperty>
    <NavigationProperty Name=""SingleCustomer"" Type=""NS.Customer"" />
  </EntityType>";

            string entitySet = @"<EntitySet Name=""Orders"" EntityType=""NS.Order"" />";
            IEdmModel model = GetEdmModel(entityType, entitySet);

            ODataPathProvider provider = new ODataPathProvider();
            var settings = new OpenApiConvertSettings();

            // Act
            var paths = provider.GetPaths(model, settings);

            // Assert
            Assert.NotNull(paths);
            Assert.Equal(9, paths.Count());

            var pathItems = paths.Select(p => p.GetPathItemName()).ToList();
            Assert.DoesNotContain("/Orders({id})/MultipleCustomers({ID})", pathItems);
        }

        [Fact]
        public void GetPathsWithNonContainedNavigationPropertyWorks()
        {
            // Arrange
            string entityType =
@"<EntityType Name=""Order"">
    <Key>
      <PropertyRef Name=""id"" />
    </Key>
    <NavigationProperty Name=""MultipleCustomers"" Type=""Collection(NS.Customer)"" />
    <NavigationProperty Name=""SingleCustomer"" Type=""NS.Customer"" />
  </EntityType>";

            string entitySet = @"<EntitySet Name=""Orders"" EntityType=""NS.Order"" />";
            IEdmModel model = GetEdmModel(entityType, entitySet);

            ODataPathProvider provider = new ODataPathProvider();
            var settings = new OpenApiConvertSettings();

            // Act
            var paths = provider.GetPaths(model, settings);

            // Assert
            Assert.NotNull(paths);
            Assert.Equal(12, paths.Count());

            var pathItems = paths.Select(p => p.GetPathItemName()).ToList();
            Assert.Contains("/Orders({id})/MultipleCustomers", pathItems);
            Assert.Contains("/Orders({id})/SingleCustomer", pathItems);
            Assert.Contains("/Orders({id})/SingleCustomer/$ref", pathItems);
            Assert.Contains("/Orders({id})/MultipleCustomers/$ref", pathItems);
            Assert.Contains("/Orders({id})/MultipleCustomers({ID})/$ref", pathItems);
        }

        [Fact]
        public void GetPathsWithContainedNavigationPropertyWorks()
        {
            // Arrange
            string entityType =
@"<EntityType Name=""Order"">
    <Key>
      <PropertyRef Name=""id"" />
    </Key>
    <NavigationProperty Name=""MultipleCustomers"" Type=""Collection(NS.Customer)"" ContainsTarget=""true"" />
    <NavigationProperty Name=""SingleCustomer"" Type=""NS.Customer"" ContainsTarget=""true"" />
  </EntityType>";

            string entitySet = @"<EntitySet Name=""Orders"" EntityType=""NS.Order"" />";
            IEdmModel model = GetEdmModel(entityType, entitySet);
            ODataPathProvider provider = new ODataPathProvider();
            var settings = new OpenApiConvertSettings();

            // Act
            var paths = provider.GetPaths(model, settings);

            // Assert
            Assert.NotNull(paths);
            Assert.Equal(10, paths.Count());

            var pathItems = paths.Select(p => p.GetPathItemName()).ToList();
            Assert.Contains("/Orders({id})/MultipleCustomers", pathItems);
            Assert.Contains("/Orders({id})/MultipleCustomers({ID})", pathItems);
            Assert.Contains("/Orders({id})/SingleCustomer", pathItems);
        }

        [Theory]
        [InlineData(true, "logo")]
        [InlineData(false, "logo")]
        [InlineData(true, "content")]
        [InlineData(false, "content")]
        public void GetPathsWithStreamPropertyAndWithEntityHasStreamWorks(bool hasStream, string streamPropName)
        {
            // Arrange
            IEdmModel model = GetEdmModel(hasStream, streamPropName);
            ODataPathProvider provider = new ODataPathProvider();
            var settings = new OpenApiConvertSettings();
            const string TodosContentPath = "/todos({id})/content";
            const string TodosValuePath = "/todos({id})/$value";
            const string TodosLogoPath = "/todos({id})/logo";

            // Act
            var paths = provider.GetPaths(model, settings);

            // Assert
            Assert.NotNull(paths);
            Assert.Contains("/catalog/content", paths.Select(p => p.GetPathItemName()));
            Assert.Contains("/catalog/thumbnailPhoto", paths.Select(p => p.GetPathItemName()));
            Assert.Contains("/me/photo/$value", paths.Select(p => p.GetPathItemName()));

            if (streamPropName.Equals("logo"))
            {
                if (hasStream)
                {
                    Assert.Equal(15, paths.Count());
                    Assert.Contains(TodosValuePath, paths.Select(p => p.GetPathItemName()));
                    Assert.Contains(TodosLogoPath, paths.Select(p => p.GetPathItemName()));
                    Assert.DoesNotContain(TodosContentPath, paths.Select(p => p.GetPathItemName()));
                }
                else
                {
                    Assert.Equal(14, paths.Count());
                    Assert.Contains(TodosLogoPath, paths.Select(p => p.GetPathItemName()));
                    Assert.DoesNotContain(TodosContentPath, paths.Select(p => p.GetPathItemName()));
                    Assert.DoesNotContain(TodosValuePath, paths.Select(p => p.GetPathItemName()));
                }
            }
            else if (streamPropName.Equals("content"))
            {
                Assert.Equal(14, paths.Count());
                Assert.Contains(TodosContentPath, paths.Select(p => p.GetPathItemName()));
                Assert.DoesNotContain(TodosLogoPath, paths.Select(p => p.GetPathItemName()));
                Assert.DoesNotContain(TodosValuePath, paths.Select(p => p.GetPathItemName()));
            }
        }

        private static IEdmModel GetEdmModel(string schemaElement, string containerElement, string propertySchema = null)
        {
            string template = $@"<?xml version=""1.0"" encoding=""utf-16""?>
<Schema Namespace=""NS"" xmlns=""http://docs.oasis-open.org/odata/ns/edm"">
  <EntityType Name=""Customer"">
    <Key>
      <PropertyRef Name=""ID"" />
    </Key>
    <Property Name=""ID"" Type=""Edm.Int32"" Nullable=""false"" />
    {propertySchema}
  </EntityType>
  {schemaElement}
  <EntityContainer Name =""Default"">
    <EntitySet Name=""Customers"" EntityType=""NS.Customer"" />
    {containerElement}
  </EntityContainer>
</Schema>";
            return GetEdmModel(template);
        }

        private static IEdmModel GetInheritanceModel(string annotation)
        {
            string template = $@"<?xml version=""1.0"" encoding=""utf-16""?>
<Schema Namespace=""NS"" xmlns=""http://docs.oasis-open.org/odata/ns/edm"">
  <EntityType Name=""Customer"">
    <Key>
      <PropertyRef Name=""ID"" />
    </Key>
    <Property Name=""ID"" Type=""Edm.Int32"" Nullable=""false"" />
  </EntityType>
  <EntityType Name=""NiceCustomer"" BaseType=""NS.Customer"">
    <Property Name=""Other"" Type=""Edm.Int32"" Nullable=""true"" />
  </EntityType>
  <Action Name=""Ack"" IsBound=""true"" >
    <Parameter Name = ""bindingParameter"" Type=""NS.NiceCustomer"" />
  </Action>
  <EntityContainer Name =""Default"">
    <EntitySet Name=""Customers"" EntityType=""NS.Customer"">
      {annotation}
    </EntitySet>
  </EntityContainer>
</Schema>";
            return GetEdmModel(template);
        }

        private static IEdmModel GetNavPropModel(string annotation)
        {
            string template = $@"<?xml version=""1.0"" encoding=""utf-16""?>
<Schema Namespace=""NS"" xmlns=""http://docs.oasis-open.org/odata/ns/edm"">
  <EntityType Name=""Root"">
    <Key>
      <PropertyRef Name=""ID"" />
    </Key>
    <Property Name=""ID"" Type=""Edm.Int32"" Nullable=""false"" />
    <NavigationProperty Name=""Customers"" Type=""Collection(NS.Customer)"" ContainsTarget=""true"">
      {annotation}
    </NavigationProperty>
  </EntityType>
  <EntityType Name=""Customer"">
    <Key>
      <PropertyRef Name=""ID"" />
    </Key>
    <Property Name=""ID"" Type=""Edm.Int32"" Nullable=""false"" />
  </EntityType>
  <EntityType Name=""NiceCustomer"" BaseType=""NS.Customer"">
    <Property Name=""Other"" Type=""Edm.Int32"" Nullable=""true"" />
  </EntityType>
  <Action Name=""Ack"" IsBound=""true"" >
    <Parameter Name = ""bindingParameter"" Type=""NS.NiceCustomer"" />
  </Action>
  <EntityContainer Name =""Default"">
    <Singleton Name=""Root"" Type=""NS.Root"" />
  </EntityContainer>
</Schema>";
            return GetEdmModel(template);
        }

        private static IEdmModel GetEdmModel(string schema)
        {
            bool parsed = SchemaReader.TryParse(new XmlReader[] { XmlReader.Create(new StringReader(schema)) }, out IEdmModel parsedModel, out IEnumerable<EdmError> errors);
            Assert.True(parsed, $"Parse failure. {string.Join(Environment.NewLine, errors.Select(e => e.ToString()))}");
            return parsedModel;
        }

        private static IEdmModel GetEdmModel(bool hasStream, string streamPropName)
        {
            string template = @"<edmx:Edmx Version=""4.0"" xmlns:edmx=""http://docs.oasis-open.org/odata/ns/edmx"">
  <edmx:DataServices>
    <Schema Namespace=""microsoft.graph"" xmlns=""http://docs.oasis-open.org/odata/ns/edm"">
      <EntityType Name=""todo"" HasStream=""{0}"">
        <Key>
          <PropertyRef Name=""id"" />
        </Key>
        <Property Name=""id"" Type=""Edm.Int32"" Nullable=""false"" />
        <Property Name=""{1}"" Type=""Edm.Stream""/>
        <Property Name = ""description"" Type = ""Edm.String"" />
      </EntityType>
      <EntityType Name=""user"" OpenType=""true"">
        <NavigationProperty Name = ""photo"" Type = ""microsoft.graph.profilePhoto"" ContainsTarget = ""true"" />
      </EntityType>
      <EntityType Name=""profilePhoto"" HasStream=""true"">
        <Property Name = ""height"" Type = ""Edm.Int32"" />
        <Property Name = ""width"" Type = ""Edm.Int32"" />
      </EntityType >
      <EntityType Name=""document"">
        <Property Name=""content"" Type=""Edm.Stream""/>
        <Property Name=""thumbnailPhoto"" Type=""Edm.Stream""/>
      </EntityType>
      <EntityType Name=""catalog"" BaseType=""microsoft.graph.document"">
        <NavigationProperty Name=""reports"" Type = ""Collection(microsoft.graph.report)"" />
      </EntityType>
      <EntityType Name=""report"">
        <Key>
          <PropertyRef Name=""id"" />
        </Key>
        <Property Name=""id"" Type=""Edm.Int32"" Nullable=""false"" />
      </EntityType>
      <EntityContainer Name =""GraphService"">
        <EntitySet Name=""todos"" EntityType=""microsoft.graph.todo"" />
        <Singleton Name=""me"" Type=""microsoft.graph.user"" />
        <Singleton Name=""catalog"" Type=""microsoft.graph.catalog"" />
      </EntityContainer>
    </Schema>
  </edmx:DataServices>
</edmx:Edmx>";
            string modelText = string.Format(template, hasStream, streamPropName);
            bool result = CsdlReader.TryParse(XElement.Parse(modelText).CreateReader(), out IEdmModel model, out _);
            Assert.True(result);
            return model;
        }
    }
}<|MERGE_RESOLUTION|>--- conflicted
+++ resolved
@@ -48,11 +48,7 @@
 
             // Assert
             Assert.NotNull(paths);
-<<<<<<< HEAD
-            Assert.Equal(57490, paths.Count());
-=======
             Assert.Equal(50085, paths.Count());
->>>>>>> fb9e7536
         }
 
         [Fact]
@@ -71,11 +67,7 @@
 
             // Assert
             Assert.NotNull(paths);
-<<<<<<< HEAD
-            Assert.Equal(57469, paths.Count());
-=======
             Assert.Equal(50070, paths.Count());
->>>>>>> fb9e7536
         }
 
         [Fact]
