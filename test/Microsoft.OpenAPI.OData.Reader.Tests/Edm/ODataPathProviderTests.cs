﻿// ------------------------------------------------------------
//  Copyright (c) Microsoft Corporation.  All rights reserved.
//  Licensed under the MIT License (MIT). See LICENSE in the repo root for license information.
// ------------------------------------------------------------

using System;
using System.IO;
using System.Linq;
using System.Xml;
using System.Xml.Linq;
using Microsoft.OData.Edm;
using Microsoft.OData.Edm.Csdl;
using Microsoft.OpenApi.OData.Tests;
using Xunit;

namespace Microsoft.OpenApi.OData.Edm.Tests
{
    public class ODataPathProviderTests
    {
        [Fact]
        public void GetPathsForEmptyEdmModelReturnsEmptyPaths()
        {
            // Arrange
            IEdmModel model = new EdmModel();
            ODataPathProvider provider = new ODataPathProvider();
            var settings = new OpenApiConvertSettings();

            // Act
            var paths = provider.GetPaths(model, settings);

            // Assert
            Assert.NotNull(paths);
            Assert.Empty(paths);
        }

        [Fact]
        public void GetPathsForGraphBetaModelReturnsAllPaths()
        {
            // Arrange
            IEdmModel model = EdmModelHelper.GraphBetaModel;
            var settings = new OpenApiConvertSettings();
            ODataPathProvider provider = new ODataPathProvider();

            // Act
            var paths = provider.GetPaths(model, settings);

            // Assert
            Assert.NotNull(paths);
            Assert.Equal(4932, paths.Count());
        }

        [Fact]
        public void GetPathsForGraphBetaModelWithDerivedTypesConstraintReturnsAllPaths()
        {
            // Arrange
            IEdmModel model = EdmModelHelper.GraphBetaModel;
            ODataPathProvider provider = new ODataPathProvider();
            var settings = new OpenApiConvertSettings
            {
                RequireDerivedTypesConstraintForBoundOperations = true
            };

            // Act
            var paths = provider.GetPaths(model, settings);

            // Assert
            Assert.NotNull(paths);
            Assert.Equal(4544, paths.Count());
        }

        [Fact]
        public void GetPathsForInheritanceModelWithoutDerivedTypesConstraintReturnsMore()
        {
            // Arrange
            IEdmModel model = GetInheritanceModel(string.Empty);
            ODataPathProvider provider = new ODataPathProvider();
            var settings = new OpenApiConvertSettings();

            // Act
            var paths = provider.GetPaths(model, settings);

            // Assert
            Assert.NotNull(paths);
            Assert.Equal(3, paths.Count());
        }

        [Fact]
        public void GetPathsForInheritanceModelWithDerivedTypesConstraintNoAnnotationReturnsFewer()
        {
            // Arrange
            IEdmModel model = GetInheritanceModel(string.Empty);
            ODataPathProvider provider = new ODataPathProvider();
            var settings = new OpenApiConvertSettings
            {
                RequireDerivedTypesConstraintForBoundOperations = true
            };

            // Act
            var paths = provider.GetPaths(model, settings);

            // Assert
            Assert.NotNull(paths);
            Assert.Equal(2, paths.Count());
        }

        [Fact]
        public void GetPathsForInheritanceModelWithDerivedTypesConstraintWithAnnotationReturnsMore()
        {
            // Arrange
            IEdmModel model = GetInheritanceModel(@"
<Annotation Term=""Org.OData.Validation.V1.DerivedTypeConstraint"">
<Collection>
  <String>NS.Customer</String>
  <String>NS.NiceCustomer</String>
</Collection>
</Annotation>");
            ODataPathProvider provider = new ODataPathProvider();
            var settings = new OpenApiConvertSettings
            {
                RequireDerivedTypesConstraintForBoundOperations = true
            };

            // Act
            var paths = provider.GetPaths(model, settings);

            // Assert
            Assert.NotNull(paths);
            Assert.Equal(3, paths.Count());
        }

        [Fact]
        public void GetPathsForNavPropModelWithoutDerivedTypesConstraintReturnsMore()
        {
            // Arrange
            IEdmModel model = GetNavPropModel(string.Empty);
            ODataPathProvider provider = new ODataPathProvider();
            var settings = new OpenApiConvertSettings();

            // Act
            var paths = provider.GetPaths(model, settings);

            // Assert
            Assert.NotNull(paths);
            Assert.Equal(5, paths.Count());
        }

        [Fact]
        public void GetPathsForNavPropModelWithDerivedTypesConstraintNoAnnotationReturnsFewer()
        {
            // Arrange
            IEdmModel model = GetNavPropModel(string.Empty);
            ODataPathProvider provider = new ODataPathProvider();
            var settings = new OpenApiConvertSettings
            {
                RequireDerivedTypesConstraintForBoundOperations = true
            };

            // Act
            var paths = provider.GetPaths(model, settings);

            // Assert
            Assert.NotNull(paths);
            Assert.Equal(4, paths.Count());
        }

        [Fact]
        public void GetPathsForNavPropModelWithDerivedTypesConstraintWithAnnotationReturnsMore()
        {
            // Arrange
            IEdmModel model = GetNavPropModel(@"
<Annotation Term=""Org.OData.Validation.V1.DerivedTypeConstraint"">
<Collection>
  <String>NS.Customer</String>
  <String>NS.NiceCustomer</String>
</Collection>
</Annotation>");
            ODataPathProvider provider = new ODataPathProvider();
            var settings = new OpenApiConvertSettings
            {
                RequireDerivedTypesConstraintForBoundOperations = true
            };

            // Act
            var paths = provider.GetPaths(model, settings);

            // Assert
            Assert.NotNull(paths);
            Assert.Equal(5, paths.Count());
        }

        [Fact]
        public void GetPathsForSingleEntitySetWorks()
        {
            // Arrange
            IEdmModel model = GetEdmModel("", "");
            ODataPathProvider provider = new ODataPathProvider();
            var settings = new OpenApiConvertSettings();

            // Act
            var paths = provider.GetPaths(model, settings);

            // Assert
            Assert.NotNull(paths);
            Assert.Equal(2, paths.Count());
            Assert.Equal(new[] { "/Customers", "/Customers({ID})" }, paths.Select(p => p.GetPathItemName()));
        }

        [Fact]
        public void GetPathsWithSingletonWorks()
        {
            // Arrange
            IEdmModel model = GetEdmModel("", @"<Singleton Name=""Me"" Type=""NS.Customer"" />");
            ODataPathProvider provider = new ODataPathProvider();
            var settings = new OpenApiConvertSettings();

            // Act
            var paths = provider.GetPaths(model, settings);

            // Assert
            Assert.NotNull(paths);
            Assert.Equal(3, paths.Count());
            Assert.Contains("/Me", paths.Select(p => p.GetPathItemName()));
        }

        [Fact]
        public void GetPathsWithBoundFunctionOperationWorks()
        {
            // Arrange
            string boundFunction =
@"<Function Name=""delta"" IsBound=""true"">
   <Parameter Name=""bindingParameter"" Type=""Collection(NS.Customer)"" />
     <ReturnType Type=""Collection(NS.Customer)"" />
</Function>";
            IEdmModel model = GetEdmModel(boundFunction, "");
            ODataPathProvider provider = new ODataPathProvider();
            var settings = new OpenApiConvertSettings();

            // Act
            var paths = provider.GetPaths(model, settings);

            // Assert
            Assert.NotNull(paths);
            Assert.Equal(3, paths.Count());
            Assert.Contains("/Customers/NS.delta()", paths.Select(p => p.GetPathItemName()));
        }

        [Fact]
        public void GetPathsWithBoundActionOperationWorks()
        {
            // Arrange
            string boundAction =
@"<Action Name=""renew"" IsBound=""true"">
   <Parameter Name=""bindingParameter"" Type=""NS.Customer"" />
     <ReturnType Type=""Edm.Boolean"" />
</Action>";
            IEdmModel model = GetEdmModel(boundAction, "");
            ODataPathProvider provider = new ODataPathProvider();
            var settings = new OpenApiConvertSettings();

            // Act
            var paths = provider.GetPaths(model, settings);

            // Assert
            Assert.NotNull(paths);
            Assert.Equal(3, paths.Count());
            Assert.Contains("/Customers({ID})/NS.renew", paths.Select(p => p.GetPathItemName()));
        }

        [Fact]
        public void GetPathsWithUnboundOperationImportWorks()
        {
            // Arrange
            string boundAction =
@"<Function Name=""GetNearestCustomers"">
   <ReturnType Type=""NS.Customer"" />
  </Function >
  <Action Name=""ResetDataSource"" />";

            string unbounds = @"
<FunctionImport Name=""GetNearestCustomers"" Function=""NS.GetNearestCustomers"" EntitySet=""Customers"" />
<ActionImport Name =""ResetDataSource"" Action =""NS.ResetDataSource"" />";
            IEdmModel model = GetEdmModel(boundAction, unbounds);

            ODataPathProvider provider = new ODataPathProvider();
            var settings = new OpenApiConvertSettings();

            // Act
            var paths = provider.GetPaths(model, settings);

            // Assert
            Assert.NotNull(paths);
            Assert.Equal(4, paths.Count());
            Assert.Contains("/GetNearestCustomers()", paths.Select(p => p.GetPathItemName()));
            Assert.Contains("/ResetDataSource", paths.Select(p => p.GetPathItemName()));
        }

        [Fact]
        public void GetPathsWithNonContainedNavigationPropertytWorks()
        {
            // Arrange
            string entityType =
@"<EntityType Name=""Order"">
    <Key>
      <PropertyRef Name=""id"" />
    </Key>
    <NavigationProperty Name=""MultipleCustomers"" Type=""Collection(NS.Customer)"" />
    <NavigationProperty Name=""SingleCustomer"" Type=""NS.Customer"" />
  </EntityType>";

            string entitySet = @"<EntitySet Name=""Orders"" EntityType=""NS.Order"" />";
            IEdmModel model = GetEdmModel(entityType, entitySet);

            ODataPathProvider provider = new ODataPathProvider();
            var settings = new OpenApiConvertSettings();

            // Act
            var paths = provider.GetPaths(model, settings);

            // Assert
            Assert.NotNull(paths);
            Assert.Equal(8, paths.Count());

            var pathItems = paths.Select(p => p.GetPathItemName()).ToList();
            Assert.Contains("/Orders({id})/MultipleCustomers", pathItems);
            Assert.Contains("/Orders({id})/SingleCustomer", pathItems);
            Assert.Contains("/Orders({id})/SingleCustomer/$ref", pathItems);
            Assert.Contains("/Orders({id})/MultipleCustomers/$ref", pathItems);
        }

        [Fact]
        public void GetPathsWithContainedNavigationPropertytWorks()
        {
            // Arrange
            string entityType =
@"<EntityType Name=""Order"">
    <Key>
      <PropertyRef Name=""id"" />
    </Key>
    <NavigationProperty Name=""MultipleCustomers"" Type=""Collection(NS.Customer)"" ContainsTarget=""true"" />
    <NavigationProperty Name=""SingleCustomer"" Type=""NS.Customer"" ContainsTarget=""true"" />
  </EntityType>";

            string entitySet = @"<EntitySet Name=""Orders"" EntityType=""NS.Order"" />";
            IEdmModel model = GetEdmModel(entityType, entitySet);
            ODataPathProvider provider = new ODataPathProvider();

            // Act
            var paths = provider.GetPaths(model);

            // Assert
            Assert.NotNull(paths);
            Assert.Equal(7, paths.Count());

            var pathItems = paths.Select(p => p.GetPathItemName()).ToList();
            Assert.Contains("/Orders({id})/MultipleCustomers", pathItems);
            Assert.Contains("/Orders({id})/MultipleCustomers({ID})", pathItems);
            Assert.Contains("/Orders({id})/SingleCustomer", pathItems);
        }

        [Theory]
        [InlineData(true, "Logo")]
        [InlineData(false, "Logo")]
        [InlineData(true, "Content")]
        [InlineData(false, "Content")]
        public void GetPathsWithStreamPropertyAndWithEntityHasStreamWorks(bool hasStream, string streamPropName)
        {
            // Arrange
            IEdmModel model = GetEdmModel(hasStream, streamPropName);
            ODataPathProvider provider = new ODataPathProvider();

            // Act
            var paths = provider.GetPaths(model);

            // Assert
            Assert.NotNull(paths);

            if (hasStream && !streamPropName.Equals("Content", StringComparison.OrdinalIgnoreCase))
            {
                Assert.Equal(7, paths.Count());
                Assert.Equal(new[] { "/me", "/me/photo", "/me/photo/$value", "/Todos", "/Todos({Id})", "/Todos({Id})/$value", "/Todos({Id})/Logo" },
                    paths.Select(p => p.GetPathItemName()));
            }
            else if ((hasStream && streamPropName.Equals("Content", StringComparison.OrdinalIgnoreCase)) ||
                    (!hasStream && streamPropName.Equals("Content", StringComparison.OrdinalIgnoreCase)))
            {
                Assert.Equal(6, paths.Count());
                Assert.Equal(new[] { "/me", "/me/photo", "/me/photo/$value", "/Todos", "/Todos({Id})", "/Todos({Id})/Content" },
                    paths.Select(p => p.GetPathItemName()));
            }
            else // !hasStream && !streamPropName.Equals("Content")
            {
                Assert.Equal(6, paths.Count());
                Assert.Equal(new[] { "/me", "/me/photo", "/me/photo/$value", "/Todos", "/Todos({Id})", "/Todos({Id})/Logo"},
                    paths.Select(p => p.GetPathItemName()));
            }
        }

        private static IEdmModel GetEdmModel(string schemaElement, string containerElement)
        {
            string template = $@"<?xml version=""1.0"" encoding=""utf-16""?>
<Schema Namespace=""NS"" xmlns=""http://docs.oasis-open.org/odata/ns/edm"">
  <EntityType Name=""Customer"">
    <Key>
      <PropertyRef Name=""ID"" />
    </Key>
    <Property Name=""ID"" Type=""Edm.Int32"" Nullable=""false"" />
  </EntityType>
  {schemaElement}
  <EntityContainer Name =""Default"">
    <EntitySet Name=""Customers"" EntityType=""NS.Customer"" />
    {containerElement}
  </EntityContainer>
</Schema>";
<<<<<<< HEAD
            string schema = string.Format(template, schemaElement, containerElement);
            bool parsed = SchemaReader.TryParse(new XmlReader[] { XmlReader.Create(new StringReader(schema)) }, out IEdmModel parsedModel, out _);
            Assert.True(parsed);
=======
            return GetEdmModel(template);
        }

        private static IEdmModel GetInheritanceModel(string annotation)
        {
            string template = $@"<?xml version=""1.0"" encoding=""utf-16""?>
<Schema Namespace=""NS"" xmlns=""http://docs.oasis-open.org/odata/ns/edm"">
  <EntityType Name=""Customer"">
    <Key>
      <PropertyRef Name=""ID"" />
    </Key>
    <Property Name=""ID"" Type=""Edm.Int32"" Nullable=""false"" />
  </EntityType>
  <EntityType Name=""NiceCustomer"" BaseType=""NS.Customer"">
    <Property Name=""Other"" Type=""Edm.Int32"" Nullable=""true"" />
  </EntityType>
  <Action Name=""Ack"" IsBound=""true"" >
    <Parameter Name = ""bindingParameter"" Type=""NS.NiceCustomer"" />
  </Action>
  <EntityContainer Name =""Default"">
    <EntitySet Name=""Customers"" EntityType=""NS.Customer"">
      {annotation}
    </EntitySet>
  </EntityContainer>
</Schema>";
            return GetEdmModel(template);
        }

        private static IEdmModel GetNavPropModel(string annotation)
        {
            string template = $@"<?xml version=""1.0"" encoding=""utf-16""?>
<Schema Namespace=""NS"" xmlns=""http://docs.oasis-open.org/odata/ns/edm"">
  <EntityType Name=""Root"">
    <Key>
      <PropertyRef Name=""ID"" />
    </Key>
    <Property Name=""ID"" Type=""Edm.Int32"" Nullable=""false"" />
    <NavigationProperty Name=""Customers"" Type=""Collection(NS.Customer)"">
      {annotation}
    </NavigationProperty>
  </EntityType>
  <EntityType Name=""Customer"">
    <Key>
      <PropertyRef Name=""ID"" />
    </Key>
    <Property Name=""ID"" Type=""Edm.Int32"" Nullable=""false"" />
  </EntityType>
  <EntityType Name=""NiceCustomer"" BaseType=""NS.Customer"">
    <Property Name=""Other"" Type=""Edm.Int32"" Nullable=""true"" />
  </EntityType>
  <Action Name=""Ack"" IsBound=""true"" >
    <Parameter Name = ""bindingParameter"" Type=""NS.NiceCustomer"" />
  </Action>
  <EntityContainer Name =""Default"">
    <Singleton Name=""Root"" Type=""NS.Root"" />
  </EntityContainer>
</Schema>";
            return GetEdmModel(template);
        }

        private static IEdmModel GetEdmModel(string schema)
        {
            IEnumerable<EdmError> errors;
            bool parsed = SchemaReader.TryParse(new XmlReader[] { XmlReader.Create(new StringReader(schema)) }, out IEdmModel parsedModel, out errors);
            Assert.True(parsed, $"Parse failure. {string.Join(Environment.NewLine, errors.Select(e => e.ToString()))}");
>>>>>>> 09abf1e6
            return parsedModel;
        }

        private static IEdmModel GetEdmModel(bool hasStream, string streamPropName)
        {
            string template = @"<edmx:Edmx Version=""4.0"" xmlns:edmx=""http://docs.oasis-open.org/odata/ns/edmx"">
  <edmx:DataServices>
    <Schema Namespace=""microsoft.graph"" xmlns=""http://docs.oasis-open.org/odata/ns/edm"">
      <EntityType Name=""Todo"" HasStream=""{0}"">
        <Key>
          <PropertyRef Name=""Id"" />
        </Key>
        <Property Name=""Id"" Type=""Edm.Int32"" Nullable=""false"" />
        <Property Name=""{1}"" Type=""Edm.Stream""/>
        <Property Name = ""Description"" Type = ""Edm.String"" />
      </EntityType>
      <EntityType Name=""user"" OpenType=""true"">
        <NavigationProperty Name = ""photo"" Type = ""microsoft.graph.profilePhoto"" ContainsTarget = ""true"" />
      </EntityType>
      <EntityType Name=""profilePhoto"" HasStream=""true"">
        <Property Name = ""height"" Type = ""Edm.Int32"" />
        <Property Name = ""width"" Type = ""Edm.Int32"" />
      </EntityType >
      <EntityContainer Name =""GraphService"">
        <EntitySet Name=""Todos"" EntityType=""microsoft.graph.Todo"" />
        <Singleton Name=""me"" Type=""microsoft.graph.user"" />
      </EntityContainer>
    </Schema>
  </edmx:DataServices>
</edmx:Edmx>";
            string modelText = string.Format(template, hasStream, streamPropName);
            bool result = CsdlReader.TryParse(XElement.Parse(modelText).CreateReader(), out IEdmModel model, out _);
            Assert.True(result);
            return model;
        }
    }
}<|MERGE_RESOLUTION|>--- conflicted
+++ resolved
@@ -4,12 +4,14 @@
 // ------------------------------------------------------------
 
 using System;
+using System.Collections.Generic;
 using System.IO;
 using System.Linq;
 using System.Xml;
 using System.Xml.Linq;
 using Microsoft.OData.Edm;
 using Microsoft.OData.Edm.Csdl;
+using Microsoft.OData.Edm.Validation;
 using Microsoft.OpenApi.OData.Tests;
 using Xunit;
 
@@ -46,7 +48,7 @@
 
             // Assert
             Assert.NotNull(paths);
-            Assert.Equal(4932, paths.Count());
+            Assert.Equal(4887, paths.Count());
         }
 
         [Fact]
@@ -124,10 +126,18 @@
             var paths = provider.GetPaths(model, settings);
 
             // Assert
-            Assert.NotNull(paths);
             Assert.Equal(3, paths.Count());
         }
 
+#if DEBUG
+        // Super useful for debugging tests.
+        private string ListToString(IEnumerable<ODataPath> paths)
+        {
+            return string.Join(Environment.NewLine,
+                paths.Select(p => string.Join("/", p.Segments.Select(s => s.Identifier))));
+        }
+#endif
+
         [Fact]
         public void GetPathsForNavPropModelWithoutDerivedTypesConstraintReturnsMore()
         {
@@ -141,7 +151,7 @@
 
             // Assert
             Assert.NotNull(paths);
-            Assert.Equal(5, paths.Count());
+            Assert.Equal(4, paths.Count());
         }
 
         [Fact]
@@ -160,7 +170,7 @@
 
             // Assert
             Assert.NotNull(paths);
-            Assert.Equal(4, paths.Count());
+            Assert.Equal(3, paths.Count());
         }
 
         [Fact]
@@ -185,7 +195,7 @@
 
             // Assert
             Assert.NotNull(paths);
-            Assert.Equal(5, paths.Count());
+            Assert.Equal(4, paths.Count());
         }
 
         [Fact]
@@ -343,9 +353,10 @@
             string entitySet = @"<EntitySet Name=""Orders"" EntityType=""NS.Order"" />";
             IEdmModel model = GetEdmModel(entityType, entitySet);
             ODataPathProvider provider = new ODataPathProvider();
-
-            // Act
-            var paths = provider.GetPaths(model);
+            var settings = new OpenApiConvertSettings();
+
+            // Act
+            var paths = provider.GetPaths(model, settings);
 
             // Assert
             Assert.NotNull(paths);
@@ -367,9 +378,10 @@
             // Arrange
             IEdmModel model = GetEdmModel(hasStream, streamPropName);
             ODataPathProvider provider = new ODataPathProvider();
-
-            // Act
-            var paths = provider.GetPaths(model);
+            var settings = new OpenApiConvertSettings();
+
+            // Act
+            var paths = provider.GetPaths(model,settings);
 
             // Assert
             Assert.NotNull(paths);
@@ -411,11 +423,6 @@
     {containerElement}
   </EntityContainer>
 </Schema>";
-<<<<<<< HEAD
-            string schema = string.Format(template, schemaElement, containerElement);
-            bool parsed = SchemaReader.TryParse(new XmlReader[] { XmlReader.Create(new StringReader(schema)) }, out IEdmModel parsedModel, out _);
-            Assert.True(parsed);
-=======
             return GetEdmModel(template);
         }
 
@@ -453,7 +460,7 @@
       <PropertyRef Name=""ID"" />
     </Key>
     <Property Name=""ID"" Type=""Edm.Int32"" Nullable=""false"" />
-    <NavigationProperty Name=""Customers"" Type=""Collection(NS.Customer)"">
+    <NavigationProperty Name=""Customers"" Type=""Collection(NS.Customer)"" ContainsTarget=""true"">
       {annotation}
     </NavigationProperty>
   </EntityType>
@@ -478,10 +485,8 @@
 
         private static IEdmModel GetEdmModel(string schema)
         {
-            IEnumerable<EdmError> errors;
-            bool parsed = SchemaReader.TryParse(new XmlReader[] { XmlReader.Create(new StringReader(schema)) }, out IEdmModel parsedModel, out errors);
+            bool parsed = SchemaReader.TryParse(new XmlReader[] { XmlReader.Create(new StringReader(schema)) }, out IEdmModel parsedModel, out IEnumerable<EdmError> errors);
             Assert.True(parsed, $"Parse failure. {string.Join(Environment.NewLine, errors.Select(e => e.ToString()))}");
->>>>>>> 09abf1e6
             return parsedModel;
         }
 
