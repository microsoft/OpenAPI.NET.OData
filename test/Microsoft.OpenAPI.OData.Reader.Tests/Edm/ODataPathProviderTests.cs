--- conflicted
+++ resolved
@@ -48,11 +48,7 @@
 
             // Assert
             Assert.NotNull(paths);
-<<<<<<< HEAD
-            Assert.Equal(1413958, paths.Count());
-=======
             Assert.Equal(28227, paths.Count());
->>>>>>> 820c68e8
         }
 
         [Fact]
@@ -71,11 +67,7 @@
 
             // Assert
             Assert.NotNull(paths);
-<<<<<<< HEAD
-            Assert.Equal(1413937, paths.Count());
-=======
             Assert.Equal(28193, paths.Count());
->>>>>>> 820c68e8
         }
 
         [Fact]
